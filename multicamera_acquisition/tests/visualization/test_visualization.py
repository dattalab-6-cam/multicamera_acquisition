import multiprocessing as mp
import pdb
import time
from pathlib import Path

import cv2
import numpy as np
import os
import pytest
import matplotlib.pyplot as plt
import sys

from multicamera_acquisition.visualization import (
    MultiDisplay,
    load_first_frames,
    plot_image_grid
)

from multicamera_acquisition.acquisition import refactor_acquire_video, AcquisitionLoop

<<<<<<< HEAD
from multicamera_acquisition.video_utils import count_frames

=======
>>>>>>> ba0c14d3
from multicamera_acquisition.tests.writer.test_writers import (
    get_DummyFrames_process,
    fps,
    n_test_frames,
    dummy_frames_func
)

from multicamera_acquisition.tests.interfaces.test_ir_cameras import ( 
    camera_type,
    camera_brand
)

from multicamera_acquisition.interfaces.config import (
    partial_config_from_camera_list,
    create_full_camera_default_config,
)

from multicamera_acquisition.writer import (
    FFMPEG_Writer,
)

from multicamera_acquisition.tests.acquisition.test_acq_video import trigger_type



@pytest.fixture(scope="function")
def multidisplay_processes(tmp_path, fps, n_test_frames):
    """Generate linked MultiDisplay and DummyFrames processes for testing
    """
    config = MultiDisplay.default_display_config()
    queues = [mp.Queue() for c in config['camera_names']]
    dummy_frames_procs = [
        get_DummyFrames_process(fps, queue, n_test_frames)
        for queue in queues
    ]
    display = MultiDisplay(
        queues,
        config=config,
    )
    return (display, dummy_frames_procs)


<<<<<<< HEAD
def create_twocam_config(camera_brand, n_test_frames, trigger_type, fps):
=======
def create_twocam_config(camera_brand, n_test_frames, fps):
>>>>>>> ba0c14d3
    camera_list = [
        {"name": "top", "brand": camera_brand, "id": 0},
        {"name": "bottom", "brand": camera_brand, "id": 1}
    ]

<<<<<<< HEAD
    # Set the trigger behavior
    if trigger_type == "continuous":
        short_name = "continuous"
    elif trigger_type == "arduino":
        short_name = "arduino"
    for camera in camera_list:
        camera["short_name"] = short_name

=======
>>>>>>> ba0c14d3
    # Parse the "camera list" into a partial config
    partial_new_config = partial_config_from_camera_list(camera_list)

    # Add ffmpeg writers to each camera
    # TODO: allow this to be nvc dynamically for testing. 
    writer_config = FFMPEG_Writer.default_writer_config(fps)
    # writer_config = NVC_Writer.default_writer_config(fps)
    for camera_name in partial_new_config["cameras"].keys():
        writer_config["camera_name"] = camera_name
        partial_new_config["cameras"][camera_name]["writer"] = writer_config

    # Create the full config, filling in defaults where necessary
    full_config = create_full_camera_default_config(partial_new_config, fps)
    full_config["globals"] = dict(fps=fps, arduino_required=False)

    # Set up the acquisition loop part of the config
    acq_config = AcquisitionLoop.default_acq_loop_config()
    acq_config["max_frames_to_acqure"] = int(n_test_frames)
    full_config["acq_loop"] = acq_config

    display_config = MultiDisplay.default_display_config()
    full_config["rt_display"] = display_config

    return full_config


@pytest.mark.gui
def test_MultiDisplay(multidisplay_processes):

    # Get the writer and dummy frames proc
    display, dummy_frames_procs = multidisplay_processes

    # Start the writer and dummy frames proc
    display.start()
    for proc in dummy_frames_procs:
        proc.start()

    # Wait for the processes to finish
    for proc in dummy_frames_procs:
        proc.join(timeout=60)
    display.join(timeout=60)


@pytest.mark.gui
<<<<<<< HEAD
def test_acq_MultiDisplay(tmp_path, camera_brand, n_test_frames, trigger_type, fps):
=======
def test_acq_MultiDisplay(tmp_path, camera_brand, n_test_frames, fps):
>>>>>>> ba0c14d3
    """Run an acquisition with display enabled.

    Note: when using emulated cameras, display will run faster than 'real time'
    because there is no delay to emulate framerate.
    """
<<<<<<< HEAD
    full_config = create_twocam_config(camera_brand, n_test_frames, trigger_type, fps)
=======
    full_config = create_twocam_config(camera_brand, n_test_frames, fps)
>>>>>>> ba0c14d3
    full_config['acq_loop']['display_frames'] = True

    # Run the func!
    save_loc, vid_file_name, full_config = refactor_acquire_video(
        tmp_path,
        full_config,
        recording_duration_s=5,
        append_datetime=True,
        overwrite=False,
    )


<<<<<<< HEAD
def test_image_grid(tmp_path, camera_brand, trigger_type, fps):
    """Run an acquisition and display its first frames in a grid
    """

    full_config = create_twocam_config(camera_brand, 5, trigger_type, fps)
    save_loc, full_config = refactor_acquire_video(
=======
def test_image_grid(tmp_path, camera_brand, fps):
    """Run an acquisition and display its first frames in a grid
    """

    full_config = create_twocam_config(camera_brand, 5, fps)
    save_loc, vid_file_name, full_config = refactor_acquire_video(
>>>>>>> ba0c14d3
        tmp_path,
        full_config,
        recording_duration_s=5,
        append_datetime=True,
        overwrite=False,
    )
    first_frames = load_first_frames(save_loc)
    fig, ax = plot_image_grid(first_frames, full_config['rt_display'])
    plt.show()<|MERGE_RESOLUTION|>--- conflicted
+++ resolved
@@ -18,11 +18,6 @@
 
 from multicamera_acquisition.acquisition import refactor_acquire_video, AcquisitionLoop
 
-<<<<<<< HEAD
-from multicamera_acquisition.video_utils import count_frames
-
-=======
->>>>>>> ba0c14d3
 from multicamera_acquisition.tests.writer.test_writers import (
     get_DummyFrames_process,
     fps,
@@ -47,7 +42,6 @@
 from multicamera_acquisition.tests.acquisition.test_acq_video import trigger_type
 
 
-
 @pytest.fixture(scope="function")
 def multidisplay_processes(tmp_path, fps, n_test_frames):
     """Generate linked MultiDisplay and DummyFrames processes for testing
@@ -65,37 +59,21 @@
     return (display, dummy_frames_procs)
 
 
-<<<<<<< HEAD
-def create_twocam_config(camera_brand, n_test_frames, trigger_type, fps):
-=======
-def create_twocam_config(camera_brand, n_test_frames, fps):
->>>>>>> ba0c14d3
+def create_twocam_config(camera_brand, n_test_frames, fps, trigger_type):
     camera_list = [
-        {"name": "top", "brand": camera_brand, "id": 0},
-        {"name": "bottom", "brand": camera_brand, "id": 1}
+        {"name": "top", "brand": camera_brand, "id": 0, "trigger_type": trigger_type},
+        {"name": "bottom", "brand": camera_brand, "id": 1, "trigger_type": trigger_type}
     ]
 
-<<<<<<< HEAD
-    # Set the trigger behavior
-    if trigger_type == "continuous":
-        short_name = "continuous"
-    elif trigger_type == "arduino":
-        short_name = "arduino"
-    for camera in camera_list:
-        camera["short_name"] = short_name
-
-=======
->>>>>>> ba0c14d3
     # Parse the "camera list" into a partial config
     partial_new_config = partial_config_from_camera_list(camera_list)
 
     # Add ffmpeg writers to each camera
     # TODO: allow this to be nvc dynamically for testing. 
-    writer_config = FFMPEG_Writer.default_writer_config(fps)
-    # writer_config = NVC_Writer.default_writer_config(fps)
+    ffmpeg_writer_config = FFMPEG_Writer.default_writer_config(fps)
     for camera_name in partial_new_config["cameras"].keys():
-        writer_config["camera_name"] = camera_name
-        partial_new_config["cameras"][camera_name]["writer"] = writer_config
+        ffmpeg_writer_config["camera_name"] = camera_name
+        partial_new_config["cameras"][camera_name]["writer"] = ffmpeg_writer_config
 
     # Create the full config, filling in defaults where necessary
     full_config = create_full_camera_default_config(partial_new_config, fps)
@@ -103,7 +81,7 @@
 
     # Set up the acquisition loop part of the config
     acq_config = AcquisitionLoop.default_acq_loop_config()
-    acq_config["max_frames_to_acqure"] = int(n_test_frames)
+    acq_config["max_frames_to_acqure"] = n_test_frames
     full_config["acq_loop"] = acq_config
 
     display_config = MultiDisplay.default_display_config()
@@ -117,7 +95,7 @@
 
     # Get the writer and dummy frames proc
     display, dummy_frames_procs = multidisplay_processes
-
+    
     # Start the writer and dummy frames proc
     display.start()
     for proc in dummy_frames_procs:
@@ -130,25 +108,17 @@
 
 
 @pytest.mark.gui
-<<<<<<< HEAD
 def test_acq_MultiDisplay(tmp_path, camera_brand, n_test_frames, trigger_type, fps):
-=======
-def test_acq_MultiDisplay(tmp_path, camera_brand, n_test_frames, fps):
->>>>>>> ba0c14d3
     """Run an acquisition with display enabled.
 
     Note: when using emulated cameras, display will run faster than 'real time'
     because there is no delay to emulate framerate.
     """
-<<<<<<< HEAD
     full_config = create_twocam_config(camera_brand, n_test_frames, trigger_type, fps)
-=======
-    full_config = create_twocam_config(camera_brand, n_test_frames, fps)
->>>>>>> ba0c14d3
     full_config['acq_loop']['display_frames'] = True
 
     # Run the func!
-    save_loc, vid_file_name, full_config = refactor_acquire_video(
+    save_loc, full_config = refactor_acquire_video(
         tmp_path,
         full_config,
         recording_duration_s=5,
@@ -157,21 +127,12 @@
     )
 
 
-<<<<<<< HEAD
 def test_image_grid(tmp_path, camera_brand, trigger_type, fps):
     """Run an acquisition and display its first frames in a grid
     """
 
     full_config = create_twocam_config(camera_brand, 5, trigger_type, fps)
     save_loc, full_config = refactor_acquire_video(
-=======
-def test_image_grid(tmp_path, camera_brand, fps):
-    """Run an acquisition and display its first frames in a grid
-    """
-
-    full_config = create_twocam_config(camera_brand, 5, fps)
-    save_loc, vid_file_name, full_config = refactor_acquire_video(
->>>>>>> ba0c14d3
         tmp_path,
         full_config,
         recording_duration_s=5,
