--- conflicted
+++ resolved
@@ -16,9 +16,6 @@
     parser.addoption(
         "--trigger_type",
         action="store",
-<<<<<<< HEAD
-        default="continuous",
-=======
         default="no_trigger",
     )
 
@@ -32,5 +29,4 @@
         "--fps",
         action="store",
         default=30,
->>>>>>> ba0c14d3
     )