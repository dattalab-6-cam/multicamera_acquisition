--- conflicted
+++ resolved
@@ -35,12 +35,6 @@
 
 @pytest.fixture(scope="session")
 def trigger_type(pytestconfig):
-<<<<<<< HEAD
-    return pytestconfig.getoption("trigger_type")  # default continuous (ie no trigger required), see conftest.py
-
-
-def test_refactor_acquire_video(tmp_path, camera_brand, n_test_frames, trigger_type, fps):
-=======
     return pytestconfig.getoption("trigger_type")  # default no_trigger (ie no trigger required), see conftest.py
 
 
@@ -83,6 +77,9 @@
     acq_config = AcquisitionLoop.default_acq_loop_config()
     acq_config["max_frames_to_acqure"] = n_test_frames
     full_config["acq_loop"] = acq_config
+
+    display_config = MultiDisplay.default_display_config()
+    full_config["rt_display"] = display_config
 
     # Run the func!
     save_loc, first_video_file_name, full_config = refactor_acquire_video(
@@ -179,7 +176,6 @@
         import PyNvCodec as nvc
     except ImportError:
         pytest.skip("PyNvCodec not installed, skipping muxing test")
->>>>>>> ba0c14d3
 
     camera_list = [
         {"name": "top", "brand": camera_brand, "id": 0},
@@ -187,37 +183,18 @@
     ]
 
     # Set the trigger behavior
-<<<<<<< HEAD
-    if trigger_type == "continuous":
-        short_name = "continuous"
-    elif trigger_type == "arduino":
-        short_name = "arduino"
-    for camera in camera_list:
-        camera["short_name"] = short_name
-=======
     for camera in camera_list:
         camera["trigger_type"] = trigger_type
->>>>>>> ba0c14d3
 
     # Parse the "camera list" into a partial config
     partial_new_config = partial_config_from_camera_list(camera_list)
 
-<<<<<<< HEAD
-    # Add ffmpeg writers to each camera
-    # TODO: allow this to be nvc dynamically for testing. 
-    # writer_config = FFMPEG_Writer.default_writer_config(fps)
-    writer_config = NVC_Writer.default_writer_config(fps)
-    for camera_name in partial_new_config["cameras"].keys():
-        writer_config["camera_name"] = camera_name
-        partial_new_config["cameras"][camera_name]["writer"] = writer_config
-=======
     # Add NVC writers to each camera
     nvc_writer_config = NVC_Writer.default_writer_config(fps)
     nvc_writer_config["auto_remux_videos"] = True  # this is the default, but just to make it explicit / in case we change the default
     for camera_name in partial_new_config["cameras"].keys():
         nvc_writer_config["camera_name"] = camera_name
         partial_new_config["cameras"][camera_name]["writer"] = nvc_writer_config
->>>>>>> ba0c14d3
 
     # Create the full config, filling in defaults where necessary
     full_config = create_full_camera_default_config(partial_new_config, fps)
@@ -227,153 +204,27 @@
 
     # Set up the acquisition loop part of the config
     acq_config = AcquisitionLoop.default_acq_loop_config()
-    acq_config["max_frames_to_acqure"] = int(n_test_frames)
+    acq_config["max_frames_to_acqure"] = n_test_frames
     full_config["acq_loop"] = acq_config
 
     display_config = MultiDisplay.default_display_config()
     full_config["rt_display"] = display_config
-
-    # Run the func!
-    save_loc, first_video_file_name, full_config = refactor_acquire_video(
-<<<<<<< HEAD
-        tmp_path,
-        full_config,
-        recording_duration_s=(int(n_test_frames) / fps),
-        append_datetime=True,
-        overwrite=False,
-    )
-
-    # Check that the video exists
-    for camera_name in full_config["cameras"].keys():
-        assert os.path.exists(first_video_file_name)
-        assert os.path.exists(str(first_video_file_name).replace(".mp4", ".metadata.csv"))
-
-    # Check that the video has the right number of frames
-    for camera_name in full_config["cameras"].keys():
-        assert count_frames(str(first_video_file_name)) == (int(n_test_frames))
-
-
-def test_refactor_acquire_video_multiple_vids_muxing(tmp_path, camera_brand, n_test_frames, trigger_type, fps):
-    camera_list = [
-        {"name": "top", "brand": camera_brand, "id": 0},
-        {"name": "bottom", "brand": camera_brand, "id": 1}
-    ]
-
-    # Set the trigger behavior
-    if trigger_type == "continuous":
-        short_name = "continuous"
-    elif trigger_type == "arduino":
-        short_name = "arduino"
-    for camera in camera_list:
-        camera["short_name"] = short_name
-
-    # Parse the "camera list" into a partial config
-    partial_new_config = partial_config_from_camera_list(camera_list, fps)
-
-    # Add NVC writers to each camera
-    nvc_writer_config = NVC_Writer.default_writer_config(fps)
-    nvc_writer_config["auto_remux_videos"] = True  # this is the default, but just to make it explicit / in case we change the default
-    
-    # KEY LINE FOR THIS TEST
-    nvc_writer_config["max_video_frames"] = int(int(n_test_frames) / 2)
-
-    for camera_name in partial_new_config["cameras"].keys():
-        nvc_writer_config["camera_name"] = camera_name
-        partial_new_config["cameras"][camera_name]["writer"] = nvc_writer_config
-
-    # Create the full config, filling in defaults where necessary
-    full_config = create_full_camera_default_config(partial_new_config)
-
-    # Set up the acquisition loop part of the config
-    acq_config = AcquisitionLoop.default_acq_loop_config()
-    acq_config["max_frames_to_acqure"] = int(n_test_frames)
-    full_config["acq_loop"] = acq_config
 
     # Run the func!
     save_loc, first_video_file_name, full_config = refactor_acquire_video(
         tmp_path,
         full_config,
-        recording_duration_s=(int(n_test_frames) / fps),
+        recording_duration_s=int(n_test_frames / fps),
         append_datetime=True,
         overwrite=False,
     )
 
-    # Check that the videos exist
-    for camera_name in full_config["cameras"].keys():
-
-        # Check that the first video exists
+    # Check that the video exists
+    for camera_name in full_config["cameras"].keys():
         assert os.path.exists(first_video_file_name)
         assert os.path.exists(str(first_video_file_name).replace(".mp4", ".metadata.csv"))
 
-        # Check that the next video exists
-        next_video_file_name = str(first_video_file_name).replace(".0", f".{nvc_writer_config['max_video_frames']}")
-        assert os.path.exists(next_video_file_name)
-        assert os.path.exists(str(next_video_file_name).replace(".mp4", ".metadata.csv"))
-
     # Check that the video has the right number of frames
     # NB: this won't work unless we mux the videos, so this also tests the muxing.
     for camera_name in full_config["cameras"].keys():
-        # assert count_frames(str(first_video_file_name)) == int(n_test_frames)/2
-        assert count_frames(str(next_video_file_name)) == int(n_test_frames)/2
-
-
-
-def test_refactor_acquire_video_muxing(tmp_path, camera_brand, n_test_frames, trigger_type, fps):
-    camera_list = [
-        {"name": "top", "brand": camera_brand, "id": 0},
-        {"name": "bottom", "brand": camera_brand, "id": 1}
-    ]
-
-    # Set the trigger behavior
-    if trigger_type == "continuous":
-        short_name = "continuous"
-    elif trigger_type == "arduino":
-        short_name = "arduino"
-    for camera in camera_list:
-        camera["short_name"] = short_name
-
-    # Parse the "camera list" into a partial config
-    partial_new_config = partial_config_from_camera_list(camera_list, fps)
-
-    # Add NVC writers to each camera
-    nvc_writer_config = NVC_Writer.default_writer_config(fps)
-    nvc_writer_config["auto_remux_videos"] = True  # this is the default, but just to make it explicit / in case we change the default
-    for camera_name in partial_new_config["cameras"].keys():
-        nvc_writer_config["camera_name"] = camera_name
-        partial_new_config["cameras"][camera_name]["writer"] = nvc_writer_config
-
-    # Create the full config, filling in defaults where necessary
-    full_config = create_full_camera_default_config(partial_new_config)
-
-    # Set up the acquisition loop part of the config
-    acq_config = AcquisitionLoop.default_acq_loop_config()
-    acq_config["max_frames_to_acqure"] = int(n_test_frames)
-    full_config["acq_loop"] = acq_config
-
-    # Run the func!
-    save_loc, first_video_file_name, full_config = refactor_acquire_video(
-        tmp_path,
-        full_config,
-        recording_duration_s=(int(n_test_frames) / fps),
-=======
-        tmp_path,
-        full_config,
-        recording_duration_s=int(n_test_frames / fps),
->>>>>>> ba0c14d3
-        append_datetime=True,
-        overwrite=False,
-    )
-
-    # Check that the video exists
-    for camera_name in full_config["cameras"].keys():
-        assert os.path.exists(first_video_file_name)
-        assert os.path.exists(str(first_video_file_name).replace(".mp4", ".metadata.csv"))
-
-    # Check that the video has the right number of frames
-    # NB: this won't work unless we mux the videos, so this also tests the muxing.
-    for camera_name in full_config["cameras"].keys():
-<<<<<<< HEAD
-        assert count_frames(str(first_video_file_name)) == int(n_test_frames)
-=======
-        assert count_frames(str(first_video_file_name)) == n_test_frames
->>>>>>> ba0c14d3
+        assert count_frames(str(first_video_file_name)) == n_test_frames