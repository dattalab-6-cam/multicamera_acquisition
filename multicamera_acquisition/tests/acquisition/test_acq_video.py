--- conflicted
+++ resolved
@@ -71,13 +71,8 @@
         try:
             import PyNvCodec as nvc
         except ImportError:
-<<<<<<< HEAD
             pytest.skip("PyNvCodec not installed, try running with --writer_type ffmpeg")
-        writer_config = NVC_Writer.default_writer_config(fps)
-=======
-            pytest.skip("PyNvCodec not installed, skipping muxing test")
         writer_config = NVC_Writer.default_writer_config(fps).copy()
->>>>>>> fbeab91d
     elif writer_type == "ffmpeg":
         writer_config = FFMPEG_Writer.default_writer_config(fps).copy()
 
