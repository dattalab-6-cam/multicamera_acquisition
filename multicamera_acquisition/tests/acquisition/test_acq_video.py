import pytest
import os

from multicamera_acquisition.acquisition import (
    refactor_acquire_video,
    AcquisitionLoop
)

from multicamera_acquisition.interfaces.config import (
    partial_config_from_camera_list,
    create_full_camera_default_config,
)

from multicamera_acquisition.video_utils import (
    count_frames,
)

from multicamera_acquisition.writer import (
    FFMPEG_Writer,
    NVC_Writer,
)

from multicamera_acquisition.tests.writer.test_writers import (
    fps,
    n_test_frames,
)

from multicamera_acquisition.tests.interfaces.test_ir_cameras import ( 
    camera_type,
    camera_brand
)

from multicamera_acquisition.visualization import MultiDisplay


<<<<<<< HEAD
def test_refactor_acquire_video(tmp_path, camera_brand, n_test_frames):
    
=======
@pytest.fixture(scope="session")
def trigger_type(pytestconfig):
    return pytestconfig.getoption("trigger_type")  # default no_trigger (ie no trigger required), see conftest.py


@pytest.fixture(scope="session")
def writer_type(pytestconfig):
    return pytestconfig.getoption("writer_type")  # default nvc, see conftest.py


def test_refactor_acquire_video(tmp_path, camera_brand, n_test_frames, trigger_type, writer_type, fps):

    camera_list = [
        {"name": "top", "brand": camera_brand, "id": 0},
        {"name": "bottom", "brand": camera_brand, "id": 1}
    ]

    # Set the trigger behavior
    for camera in camera_list:
        camera["trigger_type"] = trigger_type

    # Parse the "camera list" into a partial config
    partial_new_config = partial_config_from_camera_list(camera_list)

    # Add writer configs to each camera config
    if writer_type == "nvc":
        writer_config = NVC_Writer.default_writer_config(fps)
    elif writer_type == "ffmpeg":
        writer_config = FFMPEG_Writer.default_writer_config(fps)

    for camera_name in partial_new_config["cameras"].keys():
        writer_config["camera_name"] = camera_name
        partial_new_config["cameras"][camera_name]["writer"] = writer_config

    # Create the full config, filling in defaults where necessary
    full_config = create_full_camera_default_config(partial_new_config, fps)
    full_config["globals"] = {}
    full_config["globals"]["fps"] = fps
    full_config["globals"]["arduino_required"] = (trigger_type == "arduino")

    # Set up the acquisition loop part of the config
    acq_config = AcquisitionLoop.default_acq_loop_config()
    acq_config["max_frames_to_acqure"] = n_test_frames
    full_config["acq_loop"] = acq_config

    # Run the func!
    save_loc, first_video_file_name, full_config = refactor_acquire_video(
        tmp_path,
        full_config,
        recording_duration_s=int(n_test_frames / fps),
        append_datetime=True,
        overwrite=False,
    )

    # Check that the video exists
    for camera_name in full_config["cameras"].keys():
        assert os.path.exists(first_video_file_name)
        assert os.path.exists(str(first_video_file_name).replace(".mp4", ".metadata.csv"))

    # Check that the video has the right number of frames
    for camera_name in full_config["cameras"].keys():
        assert count_frames(str(first_video_file_name)) == n_test_frames


def test_refactor_acquire_video_multiple_vids_muxing(tmp_path, camera_brand, n_test_frames, trigger_type, fps):

    try:
        import PyNvCodec as nvc
    except ImportError:
        pytest.skip("PyNvCodec not installed, skipping muxing test")

    camera_list = [
        {"name": "top", "brand": camera_brand, "id": 0},
        {"name": "bottom", "brand": camera_brand, "id": 1}
    ]

    # Set the trigger behavior
    for camera in camera_list:
        camera["trigger_type"] = trigger_type

    # Parse the "camera list" into a partial config
    partial_new_config = partial_config_from_camera_list(camera_list)

    # Add NVC writers to each camera
    nvc_writer_config = NVC_Writer.default_writer_config(fps)
    nvc_writer_config["auto_remux_videos"] = True  # this is the default, but just to make it explicit / in case we change the default

    # KEY LINE FOR THIS TEST
    assert n_test_frames % 2 == 0
    nvc_writer_config["max_video_frames"] = int(n_test_frames / 2)

    for camera_name in partial_new_config["cameras"].keys():
        nvc_writer_config["camera_name"] = camera_name
        partial_new_config["cameras"][camera_name]["writer"] = nvc_writer_config

    # Create the full config, filling in defaults where necessary
    full_config = create_full_camera_default_config(partial_new_config, fps)
    full_config["globals"] = {}
    full_config["globals"]["fps"] = fps
    full_config["globals"]["arduino_required"] = (trigger_type == "arduino")

    # Set up the acquisition loop part of the config
    acq_config = AcquisitionLoop.default_acq_loop_config()
    acq_config["max_frames_to_acqure"] = n_test_frames
    full_config["acq_loop"] = acq_config

    # Run the func!
    save_loc, first_video_file_name, full_config = refactor_acquire_video(
        tmp_path,
        full_config,
        recording_duration_s=(n_test_frames / fps),
        append_datetime=True,
        overwrite=False,
    )

    # Check that the videos exist
    for camera_name in full_config["cameras"].keys():

        # Check that the first video exists
        assert os.path.exists(first_video_file_name)
        assert os.path.exists(str(first_video_file_name).replace(".mp4", ".metadata.csv"))

        # Check that the next video exists
        next_video_file_name = str(first_video_file_name).replace(".0", f".{nvc_writer_config['max_video_frames']}")
        assert os.path.exists(next_video_file_name)
        assert os.path.exists(str(next_video_file_name).replace(".mp4", ".metadata.csv"))

    # Check that the video has the right number of frames
    # NB: this won't work unless we mux the videos, so this also tests the muxing.
    for camera_name in full_config["cameras"].keys():
        assert count_frames(str(first_video_file_name)) == n_test_frames/2
        assert count_frames(str(next_video_file_name)) == n_test_frames/2


def test_refactor_acquire_video_muxing(tmp_path, camera_brand, n_test_frames, trigger_type, fps):

    try:
        import PyNvCodec as nvc
    except ImportError:
        pytest.skip("PyNvCodec not installed, skipping muxing test")

>>>>>>> 4f6c53f9
    camera_list = [
        {"name": "top", "brand": camera_brand, "id": 0},
        {"name": "bottom", "brand": camera_brand, "id": 1}
    ]

    # Set the trigger behavior
    for camera in camera_list:
        camera["trigger_type"] = trigger_type

    # Parse the "camera list" into a partial config
    partial_new_config = partial_config_from_camera_list(camera_list)

    # Add NVC writers to each camera
    nvc_writer_config = NVC_Writer.default_writer_config(fps)
    nvc_writer_config["auto_remux_videos"] = True  # this is the default, but just to make it explicit / in case we change the default
    for camera_name in partial_new_config["cameras"].keys():
        nvc_writer_config["camera_name"] = camera_name
        partial_new_config["cameras"][camera_name]["writer"] = nvc_writer_config

    # Create the full config, filling in defaults where necessary
    full_config = create_full_camera_default_config(partial_new_config, fps)
    full_config["globals"] = {}
    full_config["globals"]["fps"] = fps
    full_config["globals"]["arduino_required"] = (trigger_type == "arduino")

    # Set up the acquisition loop part of the config
    acq_config = AcquisitionLoop.default_acq_loop_config()
    acq_config["max_frames_to_acqure"] = n_test_frames
    full_config["acq_loop"] = acq_config

    display_config = MultiDisplay.default_display_config()
    full_config["rt_display"] = display_config

    # Run the func!
    save_loc, first_video_file_name, full_config = refactor_acquire_video(
        tmp_path,
        full_config,
<<<<<<< HEAD
        recording_duration_s=1,
=======
        recording_duration_s=int(n_test_frames / fps),
>>>>>>> 4f6c53f9
        append_datetime=True,
        overwrite=False,
    )

    # Check that the video exists
    for camera_name in full_config["cameras"].keys():
        assert os.path.exists(first_video_file_name)
        assert os.path.exists(str(first_video_file_name).replace(".mp4", ".metadata.csv"))

    # Check that the video has the right number of frames
    # NB: this won't work unless we mux the videos, so this also tests the muxing.
    for camera_name in full_config["cameras"].keys():
        assert count_frames(str(first_video_file_name)) == n_test_frames<|MERGE_RESOLUTION|>--- conflicted
+++ resolved
@@ -33,10 +33,6 @@
 from multicamera_acquisition.visualization import MultiDisplay
 
 
-<<<<<<< HEAD
-def test_refactor_acquire_video(tmp_path, camera_brand, n_test_frames):
-    
-=======
 @pytest.fixture(scope="session")
 def trigger_type(pytestconfig):
     return pytestconfig.getoption("trigger_type")  # default no_trigger (ie no trigger required), see conftest.py
@@ -178,7 +174,6 @@
     except ImportError:
         pytest.skip("PyNvCodec not installed, skipping muxing test")
 
->>>>>>> 4f6c53f9
     camera_list = [
         {"name": "top", "brand": camera_brand, "id": 0},
         {"name": "bottom", "brand": camera_brand, "id": 1}
@@ -216,11 +211,7 @@
     save_loc, first_video_file_name, full_config = refactor_acquire_video(
         tmp_path,
         full_config,
-<<<<<<< HEAD
-        recording_duration_s=1,
-=======
         recording_duration_s=int(n_test_frames / fps),
->>>>>>> 4f6c53f9
         append_datetime=True,
         overwrite=False,
     )
