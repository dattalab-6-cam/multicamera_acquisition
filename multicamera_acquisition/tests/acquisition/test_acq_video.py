import logging
import pytest
import os

from multicamera_acquisition.acquisition import refactor_acquire_video, AcquisitionLoop

from multicamera_acquisition.interfaces.config import (
    partial_config_from_camera_list,
    create_full_camera_default_config,
)

from multicamera_acquisition.video_utils import (
    count_frames,
)

from multicamera_acquisition.writer import (
    FFMPEG_Writer,
    NVC_Writer,
)

from multicamera_acquisition.tests.writer.test_writers import (
    fps,
    n_test_frames,
)

from multicamera_acquisition.tests.interfaces.test_ir_cameras import (
    camera_type,
    camera_brand,
)

from multicamera_acquisition.visualization import MultiDisplay


@pytest.fixture(scope="session")
def trigger_type(pytestconfig):
    return pytestconfig.getoption(
        "trigger_type"
    )  # default no_trigger (ie no trigger required), see conftest.py


@pytest.fixture(scope="session")
def writer_type(pytestconfig):
    return pytestconfig.getoption("writer_type")  # default nvc, see conftest.py


<<<<<<< HEAD
def test_refactor_acquire_video(
    tmp_path, camera_brand, n_test_frames, trigger_type, writer_type, fps
):
=======
@pytest.fixture(scope="session")
def logging_level(pytestconfig):
    return pytestconfig.getoption("log_cli_level")  # this captures the built-in pytest --log-cli-level option


def test_refactor_acquire_video(tmp_path, camera_brand, n_test_frames, trigger_type, writer_type, fps, logging_level):

    if logging_level is None:
        logging_level = logging.INFO

>>>>>>> c20e37d3
    camera_list = [
        {"name": "top", "brand": camera_brand, "id": 0},
        {"name": "bottom", "brand": camera_brand, "id": 1},
    ]

    # Set the trigger behavior
    for camera in camera_list:
        camera["trigger_type"] = trigger_type

    # Parse the "camera list" into a partial config
    partial_new_config = partial_config_from_camera_list(camera_list)

    # Add writer configs to each camera config
    if writer_type == "nvc":
        try:
            import PyNvCodec as nvc
        except ImportError:
            pytest.skip("PyNvCodec not installed, try running with --writer_type ffmpeg")
        writer_config = NVC_Writer.default_writer_config(fps).copy()
    elif writer_type == "ffmpeg":
        writer_config = FFMPEG_Writer.default_writer_config(fps).copy()

    for camera_name in partial_new_config["cameras"].keys():
        writer_config["camera_name"] = camera_name
        partial_new_config["cameras"][camera_name]["writer"] = writer_config

    # Create the full config, filling in defaults where necessary
    full_config = create_full_camera_default_config(partial_new_config, fps)
    full_config["globals"] = {}
    full_config["globals"]["fps"] = fps
    full_config["globals"]["microcontroller_required"] = (
        trigger_type == "microcontroller"
    )

    # Set up the acquisition loop part of the config
    acq_config = AcquisitionLoop.default_acq_loop_config().copy()
    acq_config["max_frames_to_acqure"] = n_test_frames
    full_config["acq_loop"] = acq_config

    # Run the func!
    save_loc, first_video_file_name, full_config = refactor_acquire_video(
        tmp_path,
        full_config,
        recording_duration_s=int(n_test_frames / fps),
        append_datetime=True,
        overwrite=False,
        logging_level=logging_level
    )

    # Check that the video exists
    for camera_name in full_config["cameras"].keys():
        assert os.path.exists(first_video_file_name)
        assert os.path.exists(
            str(first_video_file_name).replace(".mp4", ".metadata.csv")
        )

    # Check that the video has the right number of frames
    for camera_name in full_config["cameras"].keys():
        assert count_frames(str(first_video_file_name)) == n_test_frames


def test_refactor_acquire_video_multiple_vids_muxing(
    tmp_path, camera_brand, n_test_frames, trigger_type, fps
):
    try:
        import PyNvCodec as nvc
    except ImportError:
        pytest.skip("PyNvCodec not installed, skipping muxing test")

    camera_list = [
        {"name": "top", "brand": camera_brand, "id": 0},
        {"name": "bottom", "brand": camera_brand, "id": 1},
    ]

    # Set the trigger behavior
    for camera in camera_list:
        camera["trigger_type"] = trigger_type

    # Parse the "camera list" into a partial config
    partial_new_config = partial_config_from_camera_list(camera_list)

    # Add NVC writers to each camera
    nvc_writer_config = NVC_Writer.default_writer_config(fps).copy()
    nvc_writer_config[
        "auto_remux_videos"
    ] = True  # this is the default, but just to make it explicit / in case we change the default

    # KEY LINE FOR THIS TEST
    assert n_test_frames % 2 == 0
    nvc_writer_config["max_video_frames"] = int(n_test_frames / 2)

    for camera_name in partial_new_config["cameras"].keys():
        nvc_writer_config["camera_name"] = camera_name
        partial_new_config["cameras"][camera_name]["writer"] = nvc_writer_config

    # Create the full config, filling in defaults where necessary
    full_config = create_full_camera_default_config(partial_new_config, fps)
    full_config["globals"] = {}
    full_config["globals"]["fps"] = fps
    full_config["globals"]["microcontroller_required"] = (
        trigger_type == "microcontroller"
    )

    # Set up the acquisition loop part of the config
    acq_config = AcquisitionLoop.default_acq_loop_config().copy()
    acq_config["max_frames_to_acqure"] = n_test_frames
    full_config["acq_loop"] = acq_config

    # Run the func!
    save_loc, first_video_file_name, full_config = refactor_acquire_video(
        tmp_path,
        full_config,
        recording_duration_s=(n_test_frames / fps),
        append_datetime=True,
        overwrite=False,
    )

    # Check that the videos exist
    for camera_name in full_config["cameras"].keys():
        # Check that the first video exists
        assert os.path.exists(first_video_file_name)
        assert os.path.exists(
            str(first_video_file_name).replace(".mp4", ".metadata.csv")
        )

        # Check that the next video exists
        next_video_file_name = str(first_video_file_name).replace(
            ".0", f".{nvc_writer_config['max_video_frames']}"
        )
        assert os.path.exists(next_video_file_name)
        assert os.path.exists(
            str(next_video_file_name).replace(".mp4", ".metadata.csv")
        )

    # Check that the video has the right number of frames
    # NB: this won't work unless we mux the videos, so this also tests the muxing.
    for camera_name in full_config["cameras"].keys():
        assert count_frames(str(first_video_file_name)) == n_test_frames / 2
        assert count_frames(str(next_video_file_name)) == n_test_frames / 2


def test_refactor_acquire_video_muxing(
    tmp_path, camera_brand, n_test_frames, trigger_type, fps
):
    try:
        import PyNvCodec as nvc
    except ImportError:
        pytest.skip("PyNvCodec not installed, skipping muxing test")

    camera_list = [
        {"name": "top", "brand": camera_brand, "id": 0},
        {"name": "bottom", "brand": camera_brand, "id": 1},
    ]

    # Set the trigger behavior
    for camera in camera_list:
        camera["trigger_type"] = trigger_type

    # Parse the "camera list" into a partial config
    partial_new_config = partial_config_from_camera_list(camera_list)

    # Add NVC writers to each camera
    nvc_writer_config = NVC_Writer.default_writer_config(fps).copy()
    nvc_writer_config[
        "auto_remux_videos"
    ] = True  # this is the default, but just to make it explicit / in case we change the default
    for camera_name in partial_new_config["cameras"].keys():
        nvc_writer_config["camera_name"] = camera_name
        partial_new_config["cameras"][camera_name]["writer"] = nvc_writer_config

    # Create the full config, filling in defaults where necessary
    full_config = create_full_camera_default_config(partial_new_config, fps)
    full_config["globals"] = {}
    full_config["globals"]["fps"] = fps
    full_config["globals"]["microcontroller_required"] = (
        trigger_type == "microcontroller"
    )

    # Set up the acquisition loop part of the config
    acq_config = AcquisitionLoop.default_acq_loop_config().copy()
    acq_config["max_frames_to_acqure"] = n_test_frames
    full_config["acq_loop"] = acq_config

    display_config = MultiDisplay.default_MultiDisplay_config().copy()
    full_config["rt_display"] = display_config

    # Run the func!
    save_loc, first_video_file_name, full_config = refactor_acquire_video(
        tmp_path,
        full_config,
        recording_duration_s=int(n_test_frames / fps),
        append_datetime=True,
        overwrite=False,
    )

    # Check that the video exists
    for camera_name in full_config["cameras"].keys():
        assert os.path.exists(first_video_file_name)
        assert os.path.exists(
            str(first_video_file_name).replace(".mp4", ".metadata.csv")
        )

    # Check that the video has the right number of frames
    # NB: this won't work unless we mux the videos, so this also tests the muxing.
    for camera_name in full_config["cameras"].keys():
        assert count_frames(str(first_video_file_name)) == n_test_frames


if __name__ == "__main__":
    test_refactor_acquire_video(
        tmp_path="./multicamera_acquisition/scratch/acq_test",
        camera_brand="basler_emulated",
        n_test_frames=200,
        trigger_type="no_trigger",
        writer_type="ffmpeg",
        fps=30,
        logging_level=logging.DEBUG
    )<|MERGE_RESOLUTION|>--- conflicted
+++ resolved
@@ -43,11 +43,6 @@
     return pytestconfig.getoption("writer_type")  # default nvc, see conftest.py
 
 
-<<<<<<< HEAD
-def test_refactor_acquire_video(
-    tmp_path, camera_brand, n_test_frames, trigger_type, writer_type, fps
-):
-=======
 @pytest.fixture(scope="session")
 def logging_level(pytestconfig):
     return pytestconfig.getoption("log_cli_level")  # this captures the built-in pytest --log-cli-level option
@@ -58,7 +53,6 @@
     if logging_level is None:
         logging_level = logging.INFO
 
->>>>>>> c20e37d3
     camera_list = [
         {"name": "top", "brand": camera_brand, "id": 0},
         {"name": "bottom", "brand": camera_brand, "id": 1},
