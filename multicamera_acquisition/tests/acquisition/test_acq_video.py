--- conflicted
+++ resolved
@@ -33,7 +33,6 @@
 from multicamera_acquisition.visualization import MultiDisplay
 
 
-<<<<<<< HEAD
 @pytest.fixture(scope="session")
 def trigger_type(pytestconfig):
     return pytestconfig.getoption("trigger_type")  # default continuous (ie no trigger required), see conftest.py
@@ -41,10 +40,6 @@
 
 def test_refactor_acquire_video(tmp_path, camera_brand, n_test_frames, trigger_type, fps):
 
-=======
-def test_refactor_acquire_video(tmp_path, camera_brand, n_test_frames):
-    
->>>>>>> f6cb9d75
     camera_list = [
         {"name": "top", "brand": camera_brand, "id": 0},
         {"name": "bottom", "brand": camera_brand, "id": 1}
@@ -76,6 +71,9 @@
     acq_config = AcquisitionLoop.default_acq_loop_config()
     acq_config["max_frames_to_acqure"] = int(n_test_frames)
     full_config["acq_loop"] = acq_config
+
+    display_config = MultiDisplay.default_display_config()
+    full_config["rt_display"] = display_config
 
     # Run the func!
     save_loc, first_video_file_name, full_config = refactor_acquire_video(
@@ -193,18 +191,11 @@
     acq_config["max_frames_to_acqure"] = int(n_test_frames)
     full_config["acq_loop"] = acq_config
 
-    display_config = MultiDisplay.default_display_config()
-    full_config["rt_display"] = display_config
-
     # Run the func!
     save_loc, first_video_file_name, full_config = refactor_acquire_video(
         tmp_path,
         full_config,
-<<<<<<< HEAD
         recording_duration_s=(int(n_test_frames) / fps),
-=======
-        recording_duration_s=1,
->>>>>>> f6cb9d75
         append_datetime=True,
         overwrite=False,
     )
