import csv
import logging
import multiprocessing as mp
import time
import warnings
from datetime import datetime, timedelta
from pathlib import Path

import numpy as np
import serial

from tqdm import tqdm
from multicamera_acquisition.interfaces.camera_base import get_camera, CameraError
from multicamera_acquisition.interfaces.camera_basler import enumerate_basler_cameras
from multicamera_acquisition.writer import get_writer
from multicamera_acquisition.config.config import (
    load_config,
    save_config,
    validate_recording_config,
    add_rt_display_params_to_config,
)
from multicamera_acquisition.interfaces.config import create_full_camera_default_config, partial_config_from_camera_list
<<<<<<< HEAD
from multicamera_acquisition.paths import prepare_rec_dir
from multicamera_acquisition.visualization import MultiDisplay
=======
from multicamera_acquisition.paths import prepare_rec_dir, prepare_base_filename
>>>>>>> 4f6c53f9

# from multicamera_acquisition.interfaces.camera_azure import AzureCamera
from multicamera_acquisition.interfaces.arduino import (
    find_serial_ports, packIntAsLong, wait_for_serial_confirmation)
# from multicamera_acquisition.visualization import MultiDisplay


class AcquisitionLoop(mp.Process):
    """A process that acquires images from a camera
    and writes them to a queue.
    """

    def __init__(
        self,
        write_queue,
        display_queue,
        fps,
        camera_device_index,
        write_queue_depth=None,
        camera_config=None,
        acq_loop_config=None,
    ):
        """
        Parameters
        ----------
        write_queue : multiprocessing.Queue
            A queue to which frames will be written.

        display_queue : multiprocessing.Queue
            A queue from which frames will be read for display.

        fps : int
            The frames per second to acquire. Currently unused?

        camera_device_index : int
            The device index of the camera to acquire from.

        write_queue_depth : multiprocessing.Queue (default: None)
            A queue to which depth frames will be written (azure only).

        camera_config : dict (default: None)
            A config dict for the Camera.
            If None, an error will be raised.

        acq_loop_config : dict (default: None)
            A config dict for the AcquisitionLoop.
            If None, the default config will be used.
        """
        super().__init__()

        # Save values
        self.write_queue = write_queue
        self.display_queue = display_queue
        self.write_queue_depth = write_queue_depth
        self.camera_config = camera_config
        self.fps = fps
        self.camera_device_index = camera_device_index

        # Get config
        if acq_loop_config is None:
            self.acq_config = self.default_acq_loop_config()
        else:
            self.acq_config = acq_loop_config

        # Check for Nones in camera / writer configs
        # The idea here is that by now, we should have already
        # resolved any need to use default configs.
        if self.camera_config is None:
            raise ValueError("Camera config cannot be None")

        # Set up events for mp coordination
        self._create_mp_events()

    @staticmethod
    def default_acq_loop_config():
        """Get the default config for the acquisition loop.
        """
        return {
            "frame_timeout": 1000,
            "display_frames": False,
            "display_every_n": 1,
            "dropped_frame_warnings": False,
            "max_frames_to_acqure": None,
        }

    def _create_mp_events(self):
        """Create multiprocessing events.
        """
        self.await_process = mp.Event()  # was previously "ready"
        self.await_main_thread = mp.Event()  # was previously "primed"
        self.stopped = mp.Event()

    def _continue_from_main_thread(self):
        """ Tell the acquisition loop to continue 
        (Called from the main thread)
        """
        self.await_main_thread.set()
        self.await_process.clear()  # reset this event so we can use it again

    def stop(self):
        self.stopped.set()

    def run(self):
        """Acquire frames. This is run when mp.Process.start() is called.
        """

        # Get the Camera object instance
        # TODO: resolve device indices in one go before starting any cameras,
        # that way all six cameras don't have to iterate through all six of each other!
        # Then just add the device index to the config and allow the cameras to directly
        # receive a device index.
        cam = get_camera(
            brand=self.camera_config["brand"],
            id=self.camera_device_index,
            name=self.camera_config["name"],
            config=self.camera_config,
        )

        # Actually open / initialize the connection to the camera
        cam.init()

        # Report that the process has initialized the camera
        self.await_process.set()  # report to the main loop that the camera is ready

        # Here, the main thread will loop through all the acq loop objects
        # and start each camera. The main thread will wait for 
        # each acq loop to report that it has started its camera.

        # Wait for the main thread to get to the for-loop
        # where it will then wait for the camera to start
        self.await_main_thread.wait()

        # Once we get the go-ahead, tell the camera to start grabbing
        cam.start()

        # Once the camera is started grabbing, allow the main
        # thread to continue
        self.await_process.set()  # report to the main loop that the camera is ready

        current_iter = 0
        n_frames_received = 0
        first_frame = False
        while not self.stopped.is_set():
            try:
                if first_frame:
                    # If this is the first frame, give time for serial to connect
                    data = cam.get_array(timeout=10000, get_timestamp=True)
                    first_frame = False
                else:
                    data = cam.get_array(timeout=self.acq_config["frame_timeout"], get_timestamp=True)

                if len(data) != 0:
                    n_frames_received += 1

                    # If this is an azure camera, we write the depth data to a separate queue
                    if self.camera_config["brand"] == "azure":
                        depth, ir, camera_timestamp = data

                        self.write_queue.put(
                            tuple([ir, camera_timestamp, current_iter])
                        )
                        self.write_queue_depth.put(
                            tuple([depth, camera_timestamp, current_iter])
                        )
                        if self.acq_config["display_frames"]:
                            if current_iter % self.display_every_n == 0:
                                self.display_queue.put(
                                    tuple([depth, camera_timestamp, current_iter])
                                )
                    else:
                        data = data + tuple([current_iter])
                        self.write_queue.put(data)
                        if self.acq_config["display_frames"]:
                            if current_iter % self.acq_config["display_every_n"] == 0:
                                self.display_queue.put(data)


            except Exception as e:
                # if a frame was dropped, log the lost frame and contiue
                if type(e).__name__ == "SpinnakerException":
                    pass
                elif type(e).__name__ == "TimeoutException":
                    # print(f"{cam.name} cam:{e}")
                    print(f"Dropped frame on iter {current_iter} after receiving {n_frames_received} frames")
                    pass
                else:
                    raise e
                if self.acq_config["dropped_frame_warnings"]:
                    warnings.warn(
                        f"Dropped frame after receiving {n_frames_received} on {current_iter} iters: \n{type(e).__name__}"
                    )
            current_iter += 1
            if self.acq_config["max_frames_to_acqure"] is not None:
                if current_iter >= self.acq_config["max_frames_to_acqure"]:
                    if not self.stopped.is_set():
                        print(f"Reached max frames to acquire ({self.acq_config['max_frames_to_acqure']}), stopping.")
                        self.stopped.set()
                    break

        # Once the stop signal is received, stop the writer and dispaly processes
        print(f"Writing empties to stop queue, {self.camera_config['name']}")
        # print(f"Received {n_frames_received} many frames over {current_iter} iterations, {self.camera_config['name']}")
        self.write_queue.put(tuple())
        if self.write_queue_depth is not None:
            self.write_queue_depth.put(tuple())
        if self.display_queue is not None:
            self.display_queue.put(tuple())

        # Close the camera
        logging.log(logging.INFO, f"Closing camera {self.camera_config['name']}")
        cam.close()

        logging.debug(f"Acquisition run finished, {self.camera_config['name']}")


def end_processes(acquisition_loops, writers, disp, writer_timeout=60):
    """ Use the stop() method to end the acquisition loops, writers, and display
    processes, escalating to terminate() if necessary.
    """

    # End acquisition loop processes
    for acquisition_loop in acquisition_loops:
        if acquisition_loop.is_alive():
            logging.log(
                logging.DEBUG,
                f"stopping acquisition loop ({acquisition_loop.camera_config['name']})",
            )

            # Send a stop signal to the process
            acquisition_loop.stop()

            # Wait for the process to finish
            logging.log(
                logging.DEBUG,
                f"joining acquisition loop ({acquisition_loop.camera_config['name']})",
            )
            acquisition_loop.join(timeout=1)

            # If still alive, terminate it
            if acquisition_loop.is_alive():
                # debug: notify user we had to terminate the acq loop
                logging.debug("Terminating acquisition loop (join timed out)")
                acquisition_loop.terminate()

    # End writer processes
    for writer in writers:
        if writer.is_alive():
            writer.join(timeout=writer_timeout)

    # Debug: printer the writer's exitcode
    logging.debug(f"Writer exitcode: {writer.exitcode}")

    # End display processes
    if disp is not None:
        # TODO figure out why display.join hangs when there is >1 azure
        if disp.is_alive():
            disp.join(timeout=1)
        if disp.is_alive():
            disp.terminate()


def resolve_device_indices(config):
    """Resolve device indices for all cameras in the config.

    Parameters
    ----------
    config : dict
        The recording config.

    Returns
    -------
    device_index_dict : dict
        A dict mapping camera names to device indices.
    """

    device_index_dict = {}

    # Resolve any Basler cameras
    serial_nos, _ = enumerate_basler_cameras(behav_on_none="pass")
    for camera_name, camera_dict in config["cameras"].items():
        if camera_dict["brand"] not in ["basler", "basler_emulated"]:
            continue
        if camera_dict["id"] is None:
            raise ValueError(f"Camera {camera_name} has no id specified.")
        elif isinstance(camera_dict["id"], int):
            dev_idx = camera_dict["id"]
        elif isinstance(camera_dict["id"], str):
            if camera_dict["id"] not in serial_nos:
                raise CameraError(f"Camera with serial number {camera_dict['id']} not found.")
            else:
                dev_idx = serial_nos.index(camera_dict["id"])
        device_index_dict[camera_name] = dev_idx

    # Resolve any Azure cameras
    # TODO

    # Resolve any Lucid cameras
    # TODO

    return device_index_dict


def refactor_acquire_video(
        save_location, 
        config,
        recording_duration_s=60, 
        append_datetime=True, 
        append_camera_serial=False,
        file_prefix=None,
        overwrite=False
):
    """Acquire video from multiple, synchronized cameras.

    Parameters
    ----------
    save_location : str or Path
        The directory in which to save the recording.

    config : dict or str or Path
        A dict containing the recording config, or a filepath to a yaml file
        containing the recording config.
        # TODO: incl rt_display_params

    recording_duration_s : int (default: 60)
        The duration of the recording in seconds.

    append_datetime : bool (default: True)
        Whether to further nest the recording in a subfolder named with the
        date and time.

    append_camera_serial : bool (default: True)
        Whether to append the camera serial number to the file name.

    overwrite : bool (default: False)
        Whether to overwrite the save location if it already exists.

    Returns
    -------
    save_location : Path
        The directory in which the recording was saved.

    config: dict
        The final recording config used.

    Examples
    --------
    A full config file follows the following rough layout:

        globals:
            [list of global params]
        cameras:
            camera_1:
                [list of attributes per camera]
                [list of trigger-specific attributes]
                [list of writer-specific attributes]
            camera_2:
                ...
        acq_loop:
            [list of acquisition loop params]
        rt_display:
            [list of rt display params]
        arduino:
            [list of arduino params]

    For example, here is a minimal config file for a single camera without an arduino:

        globals:
            fps: 30
            arduino_required: False  # since trigger short name is set to no_trigger
        cameras:
            top:
                name: top
                brand: basler
                id: "12345678"  # ie the serial number, as a string
                gain: 6
                exposure_time: 1000
                display: True
                roi: null  # or an roi to crop the image
                trigger:
                    trigger_type: no_trigger  # convenience attr for no-trigger acquisition
                writer:
                    codec: h264
                    fmt: YUV420
                    gpu: null
                    max_video_frames: 2592000
                    multipass: '0'
                    pixel_format: gray8
                    preset: P1
                    profile: high
                    tuning_info: ultra_low_latency
        acq_loop:
            frame_timeout: 1000
            display_frames: False
            display_every_n: 4
            dropped_frame_warnings: False
            max_frames_to_acqure: null
        rt_display:
            downsample: 4
            range: [0, 1000]
    """

    # Create the recording directory
    save_location = prepare_rec_dir(save_location, append_datetime=append_datetime, overwrite=overwrite)
    base_filename = prepare_base_filename(file_prefix=file_prefix, append_datetime=append_datetime, append_camera_serial=append_camera_serial)

    # Load the config file if it exists
    if isinstance(config, str) or isinstance(config, Path):
        config = load_config(config)
    else:
        assert isinstance(config, dict)

    # Add the display params to the config
    final_config = config

    # TODO: add arduino configs

    # Resolve camera device indices
    device_index_dict = resolve_device_indices(final_config)

    # Check that the config is valid
    validate_recording_config(final_config)

    # Save the config file before starting the recording
    config_filepath = save_location / "recording_config.yaml"
    save_config(config_filepath, final_config)

    # Find the arduino to be used for triggering
    if final_config["globals"]["arduino_required"]:
        ports = find_serial_ports()
        found_arduino = False
        for port in ports:
            with serial.Serial(port=port, timeout=0.1) as arduino:
                try:
                    wait_for_serial_confirmation(
                        arduino, expected_confirmation="Waiting...", seconds_to_wait=2
                    )
                    found_arduino = True
                    break
                except ValueError:
                    continue
        if found_arduino is False:
            raise RuntimeError("Could not find waiting arduino to do triggers!")
        else:
            print(f"Using port {port} for arduino.")
        arduino = serial.Serial(port=port, timeout=1)  # TODO: un-hardcode the timeout

    # Delay recording to allow serial connection to connect
    sleep_duration = 2
    time.sleep(sleep_duration)

    # TODO: triggerdata file

    # Create the various processes
    writers = []
    acquisition_loops = []
    display_queues = []

    for camera_name, camera_dict in final_config["cameras"].items():

        # Create a writer queue
        write_queue = mp.Queue()

        # Generate file names
        if append_camera_serial:
            format_kwargs = dict(camera_name=camera_dict["name"], camera_id=camera_dict["id"])
        else:
            format_kwargs = dict(camera_name=camera_dict["name"])
        video_file_name = save_location / base_filename.format(**format_kwargs)
        metadata_file_name = save_location / base_filename.format(**format_kwargs).replace(".mp4", ".metadata.csv")

        # Get a writer process
        writer = get_writer(
            write_queue,
            video_file_name,
            metadata_file_name,
            writer_type=camera_dict["writer"]["type"],
            config=camera_dict["writer"],
        )

        # Get a second writer process for depth if needed
        if camera_dict["brand"] == "azure":
            write_queue_depth = mp.Queue()
            video_file_name_depth = save_location / f"{camera_name}.depth.avi"
            metadata_file_name_depth = save_location / f"{camera_name}.metadata.depth.csv"
            writer_depth = get_writer(
                write_queue_depth,
                video_file_name_depth,
                metadata_file_name_depth,
                writer_type=camera_dict["writer"]["type"],
                config=camera_dict["writer_depth"],  # TODO: make a separate writer_depth config for depth
            )
        else:
            write_queue_depth = None

        # Setup display queue for camera if requested
        display_queue = None
        if (camera_name in final_config['rt_display']['camera_names']
            and final_config["acq_loop"]["display_frames"]):
            display_queue = mp.Queue()
            display_queues.append(display_queue)

        # Create an acquisition loop process
        acquisition_loop = AcquisitionLoop(
            write_queue=write_queue,
<<<<<<< HEAD
            display_queue=display_queue,
=======
            display_queue=None,
            fps=final_config["globals"]["fps"],
            camera_device_index=device_index_dict[camera_name],
>>>>>>> 4f6c53f9
            write_queue_depth=write_queue_depth,
            camera_config=camera_dict,
            acq_loop_config=final_config["acq_loop"],
        )

        # Start the writer and acquisition loop processes
        writer.start()
        writers.append(writer)
        if camera_dict["brand"] == "azure":
            writer_depth.start()
            writers.append(writer_depth)
        acquisition_loop.start()
        acquisition_loops.append(acquisition_loop)

        # Block until the acq loop process reports that it's initialized
        acquisition_loop.await_process.wait()

    if len(display_queues) > 0:
        # create a display process which recieves frames from the acquisition loops
        disp = MultiDisplay(
            display_queues,
            config = final_config['rt_display']
        )
        disp.start()
    else:
        disp = None

    # Wait for the acq loop processes to start their cameras
    for acquisition_loop in acquisition_loops:
        acquisition_loop._continue_from_main_thread()
        acquisition_loop.await_process.wait()

    # If using arduino, start it. Otherwise, just wait for the specified duration.
    if final_config["globals"]["arduino_required"]:

        # Tell the arduino to start recording by sending along the recording parameters
        fps = final_config["globals"]["fps"]
        inv_framerate = int(np.round(1e6 / fps, 0))
        num_cycles = int(recording_duration_s * 30)
        msg = b"".join(
            map(
                packIntAsLong,
                (
                    num_cycles,
                    inv_framerate,
                ),
            )
        )
        arduino.write(msg)

        # Listen for confirmation from arduino that we're going, abort if not 
        try:
            _ = wait_for_serial_confirmation(
                arduino, expected_confirmation="Start", seconds_to_wait=10
            )
        except ValueError:
            # kill everything if we can't get confirmation
            end_processes(acquisition_loops, writers, [])
            return save_location, video_file_name, final_config

    # Wait for the specified duration
    try:
        pbar = tqdm(total=recording_duration_s, desc="recording progress (s)")
        # how long to record
        datetime_prev = datetime.now()
        time_to_wait = recording_duration_s + 10
        endtime = datetime_prev + timedelta(seconds=time_to_wait)
        while datetime.now() < endtime:

            if final_config["globals"]["arduino_required"]:
                # Check for the arduino to say we're done
                msg = arduino.readline().decode("utf-8").strip("\r\n")
                if len(msg) > 0:
                    print(msg)
                    # TODO: save trigger data
                if msg == "Finished":
                    print("Finished recieved from arduino")
                    break
            elif not any([acquisition_loop.is_alive() for acquisition_loop in acquisition_loops]):
                print("All acquisition loops have stopped")
                break

            # Update pbar
            if (datetime.now() - datetime_prev).seconds > 0:
                pbar.update((datetime.now() - datetime_prev).seconds)
                datetime_prev = datetime.now()

    finally:
        # End the processes and close the arduino regardless
        # of whether there was an error or not
        pbar.update((datetime.now() - datetime_prev).seconds)
        pbar.close()
        print("Ending processes, this may take a moment...")
        if final_config["globals"]["arduino_required"]:
            arduino.close()
        end_processes(acquisition_loops, writers, None, writer_timeout=300)
        print("Done.")

    return save_location, video_file_name, final_config<|MERGE_RESOLUTION|>--- conflicted
+++ resolved
@@ -20,12 +20,8 @@
     add_rt_display_params_to_config,
 )
 from multicamera_acquisition.interfaces.config import create_full_camera_default_config, partial_config_from_camera_list
-<<<<<<< HEAD
-from multicamera_acquisition.paths import prepare_rec_dir
 from multicamera_acquisition.visualization import MultiDisplay
-=======
 from multicamera_acquisition.paths import prepare_rec_dir, prepare_base_filename
->>>>>>> 4f6c53f9
 
 # from multicamera_acquisition.interfaces.camera_azure import AzureCamera
 from multicamera_acquisition.interfaces.arduino import (
@@ -522,21 +518,19 @@
 
         # Setup display queue for camera if requested
         display_queue = None
-        if (camera_name in final_config['rt_display']['camera_names']
-            and final_config["acq_loop"]["display_frames"]):
+        if (
+            camera_name in final_config['rt_display']['camera_names']
+            and final_config["acq_loop"]["display_frames"]
+        ):
             display_queue = mp.Queue()
             display_queues.append(display_queue)
 
         # Create an acquisition loop process
         acquisition_loop = AcquisitionLoop(
             write_queue=write_queue,
-<<<<<<< HEAD
             display_queue=display_queue,
-=======
-            display_queue=None,
             fps=final_config["globals"]["fps"],
             camera_device_index=device_index_dict[camera_name],
->>>>>>> 4f6c53f9
             write_queue_depth=write_queue_depth,
             camera_config=camera_dict,
             acq_loop_config=final_config["acq_loop"],
