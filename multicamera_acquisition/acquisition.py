--- conflicted
+++ resolved
@@ -1020,11 +1020,11 @@
 
         datetime_prev = datetime.now()
         datetime_rec_start = datetime_prev
-<<<<<<< HEAD
-        # endtime = datetime_prev + timedelta(seconds=recording_duration_s + 10)
-=======
->>>>>>> 27a86ef7
-        endtime = datetime_prev + timedelta(seconds=recording_duration_s + 1)
+
+        if recording_duration_s < 10:
+            endtime = datetime_prev + timedelta(seconds=recording_duration_s + 1)  # speed up testing
+        else:
+            endtime = datetime_prev + timedelta(seconds=recording_duration_s + 10)
 
         while datetime.now() < endtime:
             if config["globals"]["microcontroller_required"]:
