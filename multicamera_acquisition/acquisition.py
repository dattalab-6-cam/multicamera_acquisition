import logging
import multiprocessing as mp
import os
import traceback
from datetime import datetime, timedelta
from glob import glob
from logging import StreamHandler
from logging.handlers import QueueListener
from os.path import exists, join
from pathlib import Path

import numpy as np

from multicamera_acquisition.config import (
    load_config,
    save_config,
    validate_recording_config,
)
from multicamera_acquisition.interfaces.camera_azure import enumerate_azure_cameras
from multicamera_acquisition.interfaces.camera_base import CameraError, get_camera
from multicamera_acquisition.interfaces.camera_basler import enumerate_basler_cameras
from multicamera_acquisition.interfaces.microcontroller import Microcontroller
from multicamera_acquisition.logging_utils import setup_child_logger
from multicamera_acquisition.visualization import MultiDisplay
from multicamera_acquisition.writer import get_writer


class AcquisitionLoop(mp.Process):
    """A process that acquires images from a camera
    and writes them to a queue.
    """

    def __init__(
        self,
        write_queue,
        display_queue,
        camera_device_index,
        camera_config,
        write_queue_depth=None,
        acq_loop_config=None,
        logger_queue=None,
        logging_level=logging.DEBUG,
        process_name=None,
        fps=None,
    ):
        """
        Parameters
        ----------
        write_queue : multiprocessing.Queue
            A queue to which frames will be written.

        display_queue : multiprocessing.Queue
            A queue from which frames will be read for display.

        camera_device_index : int
            The device index of the camera to acquire from.

        camera_config : dict
            A config dict for the Camera.

        write_queue_depth : multiprocessing.Queue (default: None)
            A queue to which depth frames will be written (azure only).

        acq_loop_config : dict (default: None)
            A config dict for the AcquisitionLoop.
            If None, the default config will be used.

        logger_queue : multiprocessing.Queue (default: None)
            A queue to which the logger will write messages.
            If None, the root logger will be used.

        logging_level : int (default: logging.DEBUG)
            The logging level to use for the logger.

        process_name : str (default: None)
            The name of the process.

        fps : int (default: None)
            The fps of the acquisition, as controlled by either the camera or the microcontroller.
            Only used to determine the timeout for the camera.get_array() call.
            If None, the timeout will be set to 1000 ms.

        """

        # Save the process name for logging purposes
        super().__init__(name=process_name)

        # Save values
        self.write_queue = write_queue
        self.display_queue = display_queue
        self.write_queue_depth = write_queue_depth
        self.camera_config = camera_config
        self.camera_device_index = camera_device_index
        self.logger_queue = logger_queue
        self.logging_level = logging_level
        self.fps = fps

        # Get config
        if acq_loop_config is None:
            self.acq_config = self.default_acq_loop_config().copy()
        else:
            self.acq_config = acq_loop_config

        # Check for Nones in camera config
        if self.camera_config is None:
            raise ValueError("Camera config cannot be None")

        # Set up events for mp coordination
        self._create_mp_events()

    @staticmethod
    def default_acq_loop_config():
        """Get the default config for the acquisition loop."""
        return {
            "display_every_n": 1,
            "downsample": 4,
            "dropped_frame_warnings": False,
            "max_frames_to_acqure": None,
        }

    def _create_mp_events(self):
        """Create multiprocessing events for coordination with the main acquisition function."""
        self.await_process = (
            mp.Event()
        )  # the main thread calls .wait() on this and waits for it to be .set() from the acq loop process
        self.await_main_thread = (
            mp.Event()
        )  # the acq loop process calls .wait() and waits for it to be .set() from the main thread via the _continue_from_main_thread() method.
        self.stopped = (
            mp.Event()
        )  #  the main thread can interrupt acquisition by setting this event via the .stop() method.

    def _continue_from_main_thread(self):
        """Tell the acquisition loop to continue (called from the main thread)."""
        self.await_main_thread.set()
        self.await_process.clear()  # reset this event so we can use it again

    def stop(self):
        """Set this  AcquisitionLoop's stopped event. This will stop the acquisition loop.

        This must be done via an mp.Event — it cannot be done by setting a flag directly in the main func,
        (for example by setting self.stopped = True), because the mp.Event is shared across processes,
        whereas the flag would not be shared across processes and the acquisition loop would not see it change.
        """
        self.stopped.set()

    def run(self):
        """Launch a separate subprocess to acquire frames."""

        # Set up logging. In the typical case, we set up a logger to communicate
        # with the main process via a Queue.
        if self.logger_queue is None:
            # Just use the root logger
            self.logger = logging.getLogger()
        elif isinstance(self.logger_queue, mp.queues.Queue):
            # Create a logger for this process
            # (it will automatically include the process name in the log output)
            logger = setup_child_logger(self.logger_queue, level=self.logging_level)
            self.logger = logger
        else:
            raise ValueError("logger_queue must be a multiprocessing.Queue or None.")
        self.logger.debug(f"Started acq loop for {self.camera_config['name']}")

        """
        CAMERA INFO

        Basler camera objects cannot be pickled, so we have to initialize the cameras
        here, in each of their respective subprocesses. When we call get_camera, 
        the returned "cam" object contains all the config info ready to go, but 
        it won't actually contain a camera object until cam.init() is called. This will
        call .Open() on the camera object itself, and update all the camera's parameters. The pyplon
        camera itself is available from here as cam.cam (i.e. you could call directly cam.cam.Open()).

        Once the camera is ready, this code will wait for the main function to confirm that
        *all* the cameras are ready, and then it will tell the camera to start acquiring frames
        (cam.start()).

        The reason for all this abstraction is that it allows us to write separate camera classes
        for different brands of camera (Basler, Azure, FLIR...) but have one AcquisitionLoop code
        that is agnostic to the brand of camera being used.
        """
        # Get the Camera object instance
        try:
            # TODO: this is a fairly thin wrapper around the class init, and maybe
            # we could just call the class init directly here for clarity.
            cam = get_camera(
                brand=self.camera_config["brand"],
                id=self.camera_device_index,
                name=self.camera_config["name"],
                config=self.camera_config,
            )
        except Exception as e:
            # show the entire traceback
            self.logger.error(traceback.format_exc())
            raise e

        # Actually open / initialize the connection to the camera
        self.logger.debug(f"About to initialize camera {self.camera_config['name']}")
        cam.init()

        # Report that the process has initialized the camera
        self.await_process.set()  # report to the main loop that the camera is ready

        # Here, the main thread will loop through all the acq loop objects
        # and start each camera. The main thread will wait for
        # each acq loop to report that it has started its camera.

        # Wait for the main thread to get to the for-loop
        # where it will then wait for the camera to start
        self.logger.debug("Waiting for main thread")
        self.await_main_thread.wait()

        # Once we get the go-ahead, tell the camera to start grabbing
        cam.start()

        # Once the camera is started grabbing, allow the main
        # thread to continue
        self.await_process.set()  # report to the main loop that the camera is ready

        """
        FRAME ACQUISITION INFO
        Here, we acquire frames from the camera! Hurray, this is the fun part!

<<<<<<< HEAD
        During acquisition, we loop over calls of cam.get_array() to get the image,
        while sending the images out for writing to disk and keep track of the following
=======
        During acquisition, we loop over calls of cam.get_array() to get the image.

        cam.get_array() returns the following information for Basler cameras:
            -- img: the image data
            -- linestatus: the line status of the image (if get_linestatus=True, else None)
            -- camera_timestamp: the device camera_timestamp of the image (if get_timestamp=True, else None)

        cam.get_array() returns the following information for Azure cameras:
            -- depth: the depth data
            -- ir: the ir data
            -- color: the color data (if get_color=True, else None)
            -- camera_timestamp: the device camera_timestamp of the image (if get_timestamp=True, else None)


        We then send the images out for writing to disk and keep track of the following
>>>>>>> 2ee1e111
        information:
            -- n_frames_received: how many total frames have been successfully received
              from the camera). This value is compared with max_frames_to_acqure to see if 
              it's time to stop the acquisition. Otherwise, the acquisition loop will continue forever
              until the .stopped event is set from the main loop. Note that if the cameras are
              running in triggered mode (i.e. from a Teensy), then this doesn't necessarily mean 
              that they will acquire infinite frames, as they need a trigger to acquire a frame.

            -- current_iter: the current iteration of the loop. With no dropped frames, this should match 1:1
              with n_frames_received.

<<<<<<< HEAD
            -- prev_timestamp: the device timestamp of the most recently acquire frame. This is used
              to compare to the current frame timestamp to determine if a frame has been dropped.
              Currently, the threshold for dropping a frame is a difference larger than 1.25x the expected
              inter-frame period. There is no strong reason for this value, it just works decently.
        
        Once a frame is received, we unpack the data. If the camera is an azure, then the data consists of 
        (depth, ir, timestamp). If the camera is a basler, then the data consists of (image, timestamp) (assuming
=======
            -- prev_timestamp: the device camera_timestamp of the most recently acquire frame. This is used
              to compare to the current frame camera_timestamp to determine if a frame has been dropped.
              Currently, the threshold for dropping a frame is a difference larger than 1.25x the expected
              inter-frame period. There is no strong reason for this value, it just works decently.

        Once a frame is received, we unpack the data. If the camera is an azure, then the data consists of 
        (depth, ir, camera_timestamp). If the camera is a basler, then the data consists of (image, camera_timestamp) (assuming
>>>>>>> 2ee1e111
        that get_timestamp was True in the call to get_array, which it is always here). Then we write the data
        to the Writer queue. If the camera is an azure, we also write the depth data to the depth writer queue.
        """
        # Get ready to record
        current_iter = 0
        n_frames_received = 0
        first_frame = False  # We will give the first frame a long time out, to allow the serial comm. to connect
        timeout = 1000 if self.fps is None else int(1000 / self.fps * 1.25)
        prev_timestamp = 0

        # Acquire frames until we receive the stop signal
        self.logger.debug("Ready to record")
        while not self.stopped.is_set():
            try:
                if first_frame:
<<<<<<< HEAD
                    data = cam.get_array(
=======
                    _cam_data = cam.get_array(
>>>>>>> 2ee1e111
                        timeout=1000 * 60, get_timestamp=True
                    )  # increase timeout of first frame
                    first_frame = False
                    self.logger.debug("First frame received")
                    prev_timestamp = _cam_data[-1]  # camera_timestamp is always the final element of the _cam_data tuple
                else:
                    _cam_data = cam.get_array(timeout=timeout, get_timestamp=True)

                # If we received a frame:
                # TODO: this enqueueing code can be rewritten / simplified a bit.
<<<<<<< HEAD
                if len(data) != 0:
=======
                if _cam_data[0].size > 0:
>>>>>>> 2ee1e111

                    # Increment the frame counter (distinct from number of while loop iterations)
                    n_frames_received += 1

                    # If this is an azure camera, we write the depth data to a separate queue
                    if self.camera_config["brand"] == "azure":
                        depth, ir, _, camera_timestamp = _cam_data

                        # writer expects (img, line_status, camera_timestamp, self.frames_received),
                        # but Azure has no concept of line_status, so we just pass None.
                        self.write_queue.put(
                            tuple([ir, None, camera_timestamp, n_frames_received])
                        )
                        self.write_queue_depth.put(
                            tuple([depth, None, camera_timestamp, n_frames_received])
                        )
                        if self.camera_config["display"]["display_frames"]:
                            if n_frames_received % self.display_every_n == 0:
                                self.display_queue.put(
                                    depth[
                                        :: self.acq_config["downsample"],
                                        :: self.acq_config["downsample"],
                                    ],
                                )
                    else:
                        img, linestatus, camera_timestamp = _cam_data
                        self.write_queue.put((img, linestatus, camera_timestamp, n_frames_received))  # writer exepcts (img, line_status, camera_timestamp, self.frames_received)
                        if self.camera_config["display"]["display_frames"]:
                            if (
                                n_frames_received % self.acq_config["display_every_n"]
                                == 0
                            ):
                                self.display_queue.put(
                                    img[
                                        :: self.acq_config["downsample"],
                                        :: self.acq_config["downsample"],
                                    ]
                                )

                    # Check if we dropped any frames
                    delta_t = (camera_timestamp - prev_timestamp) / 1e6
                    if (
                        self.acq_config["dropped_frame_warnings"]
                        and delta_t > (timeout) * 1.25
                    ):
                        self.logger.warning(
                            f"Dropped frame on iter {current_iter} after receiving {n_frames_received} frames (delta_t={delta_t} ms, threshold={timeout*1.25} ms)"
                        )
                    prev_timestamp = camera_timestamp

            # Catch any frame timeouts
            except Exception as e:

                if type(e).__name__ == "SpinnakerException":
                    pass
                elif (
                    type(e).__name__ == "TimeoutException"
                    or type(e).__name__ == "K4ATimeoutException"
                ):
                    if self.acq_config["dropped_frame_warnings"]:
                        self.logger.warning(
                            f"Frame grabbing timed out, not nec. a dropped frame ( on iter {current_iter} after receiving {n_frames_received} frames)"
                        )
                    pass
                else:
                    self.logger.error(traceback.format_exc())
                    raise e

            # Increment the iteration counter
            current_iter += 1

            # Check if we've reached the max frames to acquire
            if self.acq_config["max_frames_to_acqure"] is not None:
                if n_frames_received >= self.acq_config["max_frames_to_acqure"]:
                    if not self.stopped.is_set():
                        self.logger.debug(
                            f"Reached max frames to acquire ({self.acq_config['max_frames_to_acqure']}), stopping."
                        )
                        self.stopped.set()
                    break

        # Once the stop signal is received, stop the writer and dispaly processes
        self.logger.debug(
            f"Received {n_frames_received} many frames over {current_iter} iterations, {self.camera_config['name']}"
        )

        # We use empty tuples to signal the writer that no more frames are coming, and it can safely close the video.
        self.logger.debug(
            f"Writing empties to stop queue, {self.camera_config['name']}"
        )
        self.write_queue.put(tuple())
        if self.write_queue_depth is not None:
            self.write_queue_depth.put(tuple())
        if self.display_queue is not None:
            self.display_queue.put(tuple())

        """ 
        CAMERA CLOSING INFO
        Here we close the camera. This actually consists of a few actions.
            1) tell the camera to stop grabbing frames
            2) close the camera's connection to the computer
            3) delete the .cam attribute (ie the camera object) from our custom Camera class.
              This means that you could restart acquisition from the same camera by calling 
              cam.init() + cam.start() again.
        """

        self.logger.debug(f"Closing camera {self.camera_config['name']}")
        cam.close()
        self.logger.debug("Camera closed")

        # Report that the process has stopped
        self.logger.debug(f"Acq loop for {self.camera_config['name']} is finished.")


# Never used?
# def generate_full_config(camera_lists):
#     full_config = {}
#     acquisition_config = AcquisitionLoop.default_acq_loop_config().copy()
#     microcontroller_config = Microcontroller.default_microcontroller_config().copy()
#     full_camera_config = create_full_camera_default_config(camera_lists)
#     full_config["acq_loop"] = acquisition_config
#     full_config["microcontroller"] = microcontroller_config
#     full_config["cameras"] = full_camera_config

#     # write to file
#     with open("full_config.yaml", "w") as f:
#         yaml.dump(full_config, f)
#     return full_config


def end_processes(acquisition_loops, writers, disp, writer_timeout=60):
    """Use the stop() method to end the acquisition loops, writers, and display
    processes, escalating to terminate() if necessary.
    """

    # Get the main logger
    logger = logging.getLogger("main_acq_logger")

    # End acquisition loop processes
    for acquisition_loop in acquisition_loops:
        if acquisition_loop.is_alive():
            logger.debug(
                f"stopping acquisition loop ({acquisition_loop.camera_config['name']})",
            )

            # Send a stop signal to the process
            acquisition_loop.stop()

            # Wait for the process to finish
            logger.debug(
                f"joining acquisition loop ({acquisition_loop.camera_config['name']})",
            )
            acquisition_loop.join(timeout=1)
            # acquisition_loop.join(timeout=60 * 60)

            # If still alive, terminate it
            if acquisition_loop.is_alive():
                # debug: notify user we had to terminate the acq loop
                logger.warning(
                    f"Terminating acquisition loop {acquisition_loop.camera_config['name']} (join timed out)"
                )
                acquisition_loop.terminate()

    # End writer processes
    for writer in writers:
        if writer.is_alive():
            writer.join(timeout=writer_timeout)
        logger.debug(f"Writer exitcode: {writer.exitcode}")

    # End display processes
    if disp is not None:
        # TODO figure out why display.join hangs when there is >1 azure
        if disp.is_alive():
            disp.join(timeout=1)
        if disp.is_alive():
            disp.terminate()


def resolve_device_indices(config):
    """Resolve device indices for all cameras in the config.

    Parameters
    ----------
    config : dict
        The recording config.

    Returns
    -------
    device_index_dict : dict
        A dict mapping camera names to device indices.
    """

    device_index_dict = {}

    # Resolve any Basler cameras
    serial_nos, _ = enumerate_basler_cameras(behav_on_none="pass")
    for camera_name, camera_dict in config["cameras"].items():
        if camera_dict["brand"] not in ["basler", "basler_emulated"]:
            continue
        if camera_dict["id"] is None:
            raise ValueError(f"Camera {camera_name} has no id specified.")
        elif isinstance(camera_dict["id"], int):
            dev_idx = camera_dict["id"]
        elif isinstance(camera_dict["id"], str):
            if camera_dict["id"] not in serial_nos:
                raise CameraError(
                    f"Camera with serial number {camera_dict['id']} not found."
                )
            else:
                dev_idx = serial_nos.index(camera_dict["id"])
        device_index_dict[camera_name] = dev_idx

    # Resolve any Azure cameras
    if any([camera_dict["brand"] == "azure" for camera_dict in config["cameras"].values()]):
        serial_nos_dict = enumerate_azure_cameras()
        serial_nos_dict = {v: k for k, v in serial_nos_dict.items()}
        for camera_name, camera_dict in config["cameras"].items():
            if camera_dict["brand"] not in ["azure"]:
                continue
            if camera_dict["id"] is None:
                raise ValueError(f"Camera {camera_name} has no id specified.")
            elif isinstance(camera_dict["id"], int):
                dev_idx = camera_dict["id"]
            elif isinstance(camera_dict["id"], str):
                if camera_dict["id"] not in list(serial_nos_dict.keys()):
                    raise CameraError(
                        f"Camera with serial number {camera_dict['id']} not found."
                    )
                else:
                    dev_idx = serial_nos_dict[camera_dict["id"]]
            device_index_dict[camera_name] = dev_idx

    # Resolve any Lucid cameras
    # TODO

    return device_index_dict


def refactor_acquire_video(
    save_location,
    config,
    recording_duration_s=60,
    recording_name=None,
    append_datetime=True,
    append_camera_serial=False,
    overwrite=False,
    logging_level=logging.INFO,
):
    """Acquire video from multiple, synchronized cameras.

    This is the "main" function that controls the acquisition of the videos.

    The basic flow for this function is as follows:

    1. Set up the recording. This involves creating the save location, loading the
        recording config, communicating with the Arduino to set the intended
        frame rate + lighting schedule, and setting up the main logger.
    2. Prepare to launch separate sub-processes to acquire frames from each camera,
        to write the frames to disk, and optionally, to display the frames in real-time.
    3. Start the sub-processes (see lines 803 - 809, where writer.start() and acquisition_loop.start() are called).
    4. Wait for the specified duration
    5. End the sub-processes and close the microcontroller serial connection.

    Parameters
    ----------
    save_location : str or Path
        The directory in which to save the recording.

    config : dict or str or Path
        A dict containing the recording config, or a filepath to a yaml file
        containing the recording config.

    recording_duration_s : int (default: 60)
        The duration of the recording in seconds.

    recording_name : str (default: None)
        The name of the recording. If None, the recording will be named with
        the current date and time.
            The final save location will be:
                /path/to/my/[recording_name]/[recording_name].[camera_name].mp4
            OR if append_camera_serial is True:
                /path/to/my/[recording_name]/[recording_name].[camera_name].[camera_serial].mp4
            OR if append_datetime is True:
                /path/to/my/[recording_name]_[datetime]/[recording_name]_[datetime].[camera_name].mp4
            OR if max_video_frames is set in the writer config, then the
            final save location will be:
                /path/to/my/[recording_name]/[recording_name].[camera_name].0.mp4
                /path/to/my/[recording_name]/[recording_name].[camera_name].[max].mp4
                /path/to/my/[recording_name]/[recording_name].[camera_name].[2*max].mp4
                ...


    append_datetime : bool (default: True)
        Whether to further nest the recording in a subfolder named with the
        date and time.

    append_camera_serial : bool (default: True)
        Whether to append the camera serial number to the file name.

    overwrite : bool (default: False)
        Whether to overwrite the save location if it already exists.

    logging_level : int (default: logging.INFO)
        The logging level to use for the logger.

    Returns
    -------
    save_location : Path
        The directory in which the recording was saved.

    final_config: dict
        The final recording config used.

    Examples
    --------
    A full config file follows the following rough layout:

        globals:
            [list of global params]
        cameras:
            camera_1:
                [list of attributes per camera]
                [list of trigger-specific attributes]
                [list of writer-specific attributes]
            camera_2:
                ...
        acq_loop:
            [list of acquisition loop params]
        rt_display:
            [list of rt display params]
        microcontroller:
            [list of microcontroller params]

    For example, here is a minimal config file for a single camera without an microcontroller:

        globals:
            fps: 30
            microcontroller_required: False  # since trigger short name is set to no_trigger
        cameras:
            top:
                name: top
                brand: basler
                id: "12345678"  # ie the serial number, as a string
                gain: 6
                gamma: 1.0
                exposure: 1000
                display:
                    display_frames: True
                    display_range: (0, 255)
                roi: null  # or an roi to crop the image
                trigger:
                    trigger_type: no_trigger  # convenience attr for no-trigger acquisition
                writer:
                    codec: h264
                    fmt: YUV420
                    gpu: null
                    max_video_frames: 2592000
                    multipass: '0'
                    pixel_format: gray8
                    preset: P1
                    profile: high
                    tuning_info: ultra_low_latency
        acq_loop:
            display_every_n: 4
            dropped_frame_warnings: False
            max_frames_to_acqure: null
        rt_display:
            downsample: 4
            range: [0, 1000]
    """
    current_mp_start_method = mp.get_start_method()
    if current_mp_start_method != "spawn":
        mp.set_start_method("spawn", force=True)

    """
    LOGGING INFO
    Recall that we use subprocesses to acquire and write frames. There is no way to
    directly share a logger across processes. Instead, we use a QueueListener to
    send log messages from the subprocesses to the main process, where they are
    handled by a StreamHandler. This is set up in the main process, and the QueueListener
    is started before the subprocesses are created. The subprocesses are then created
    with a logger_queue argument, which is a Queue that they use to send log messages.

    References:
    https://superfastpython.com/multiprocessing-logging-in-python/
    https://docs.python.org/3/howto/logging-cookbook.html
    """
    # Set up the main logger for this process
    logger = logging.getLogger("main_acq_logger")
    logger.setLevel(logging_level)
    formatter = logging.Formatter(
        "%(asctime)s - %(name)s - %(levelname)s - %(message)s"
    )
    handler = logging.StreamHandler()
    handler.setFormatter(formatter)
    logger.addHandler(handler)
    logger.debug("Set up main logger.")
    logger.info("Starting recording...")

    # TODO: could set up a second logger for microcontroller messages

    # Set up the mp logger to log across processes
    logger_queue = mp.Queue()
    queue_listener = QueueListener(logger_queue, StreamHandler())
    queue_listener.start()
    logger.debug("Started mp logging.")

    """
    RECORDING NAME / PATH INFO
    We have agreed on the following basic structure for the name of the recordings:
        recording_name = [recording base name].[camera info].[video info]

    Where:
        recording base name: the name of the recording, eg "test_recording". 
            This MUST NOT contain any dots.
            This may or may not include the date and time, depending on the append_datetime flag.
            Valid examples: "20240101_my_mouse", "test_recording", "test_recording_21-03-01-12-00-00-000000"

        camera info: the name of the camera, eg "top", "bottom", "side". This may also include the serial number of the camera.
            Valid examples: "top", "bottom", "side3", "top.12345678", "azure_top", "azure_top_depth"

        video info: the type of video, and, if max_video_frames is set in the config, the first frame number of the video.
            Valid examples: ".mp4", "0.mp4" [i.e. the first video from this Writer], "1000.mp4" [i.e. a video starting with the 1000th frame from this Writer]
        
    """
    # Create the recording directory
    datetime_str = datetime.now().strftime("%y-%m-%d-%H-%M-%S-%f")
    if recording_name is None:
        assert append_datetime, "Must append datetime if recording_name is None"
        recording_name = datetime_str
    elif append_datetime:
        recording_name = f"{recording_name}_{datetime_str}"
    full_save_location = Path(
        join(save_location, recording_name)
    )  # /path/to/my/recording_name

    if (
        exists(full_save_location)
        and len(glob(join(full_save_location, "*.mp4"))) > 0
        and not overwrite
    ):
        raise ValueError(
            f"Save location {full_save_location} already exists with at least one MP4. If you want save into this dir anyways and risk overwriting, set overwrite to True!"
        )
    os.makedirs(full_save_location, exist_ok=True)
    basename = str(
        full_save_location / recording_name
    )  # /path/to/my/recording_name/recording_name, which will have strings appended to become, eg, /path/to/my/recording_name/recording_name.top.mp4

    logger.debug(f"Have good save location {full_save_location}")

    """
    CONFIG INFO
    We have agreed on the following principles for using config files to structure our recordings:
        
        1. At run-time, WYSIWYG [what you see is what you get] — the config that you pass to refactor_acquire_video IS EXACTLY the config that gets run. 
            No defaults will be auto-populated. You must pass a config, and a copy will get saved into the recording directory.
            The config file can be specified as a dict, or as a path (string or Path) to a yaml file.
            The code will automatically distribute the config parameters to the appropriate classes (Camera, Writer, MultiDisplay, etc.) 
        
        2. However, when **testing** the code, it is desireable to not provide configs every time.
            So, each class (Camera, Writer, MultiDisplay, etc.) has a default config as a static method. The test suite relies extensively on this default config.
            Additionally, these defaults are instructive to users who are looking to understand what parameters each class takes, 
            although the defaults are not always exhaustive.

    """

    # Load the config file if it exists
    if isinstance(config, str) or isinstance(config, Path):
        config = load_config(config)
    else:
        assert isinstance(config, dict)

    # Add the display params to the config  # TODO: cleanup
    final_config = config

    # Check that the config is valid
    validate_recording_config(final_config, logging_level)

    # Save the config file before starting the recording
    config_filepath = Path(basename + ".recording_config.yaml")
    save_config(config_filepath, final_config)

    """
    CAMERA INFO
    
    The Basler cameras that we use are easily human-identifiable by their serial numbers, e.g. "12345678".
    However, the software that we use to control the cameras (Pylon) uses device indices, e.g. 0, 1, 2, etc.
    The mapping from serial number to device index can change if cameras are added or removed, so it is safest to 
    provide serial numbers, and then resolve the device indices at runtime. This is done by the resolve_device_indices function.
    
    During testing, it is desireable to not have to provide serial numbers every time. Therefore, it is possible
    to simply provide device indices as camera id's in the config (i.e. use camera 0, camera 1, etc.).

    NB: in the config, there is only one spot for a camera "id" — this can be either an integer (device index) or a string (serial number).
    """
    # Resolve camera device indices
    device_index_dict = resolve_device_indices(final_config)

    """
    ARDUINO INFO
    
    TODO: CW write block comment about the arduino
        -- explain triggerdata file, otherwise that file is "silent" from the perspective of the main function
    """

    # Find the microcontroller to be used for triggering
    if final_config["globals"]["microcontroller_required"]:
        logger.info("Finding microcontroller...")
        microcontroller = Microcontroller(basename, final_config)
        microcontroller.open_serial_connection()

    """
    SUBPROCESS INFO
    
    In order to acquire frames from multiple cameras at once, we use subprocesses. Each camera has its own AcquisitionLoop and Writer processes.
    This is necessary in order to record at the highest speeds possible, since Python can't otherwise 
    do multi-threading.

    In this module, each subprocess is subclassed from mp.Process, and has a run() method that is called when the .start() method is called on the class.
    The code in the run() method lives in its own subprocess. Importantly, all of the subprocesses are "spawned" not "forked",
    which means that they are completely independent of the main process, and do not share memory with the main process (this 
    is critical for how the Basler API works on the backend; see https://github.com/basler/pypylon/issues/659#issuecomment-1970761941.)

    """
    # Create the various processes
    # TODO: refactor these into one "running processes" dict or sth like that
    logger.info("Opening subprocesses and cameras, this may take a moment...")
    writers = []
    acquisition_loops = []
    display_queues = []
    camera_list = []
    display_ranges = []

    try:
        for camera_name, camera_dict in final_config["cameras"].items():
            # Create a writer queue
            write_queue = (
                mp.Queue()
            )  # This queue is used to send frames from the AcuqisitionLoop process to the Writer process

            # Generate file names
            if append_camera_serial:
                cam_append_str = f".{camera_dict['name']}.{camera_dict['id']}.mp4"  # TODO: using camera_dict["id"] here will not always append the serial, since ID can alternatively be an integer
            else:
                cam_append_str = f".{camera_dict['name']}.mp4"
            video_file_name = Path(basename + cam_append_str)
            metadata_file_name = Path(
                basename + cam_append_str.replace(".mp4", ".metadata.csv")
            )

            # Get a writer process
            # TODO: this is a pretty thin wrapper around the class init's, and maybe
            # we could just call the class init's directly here for clarity.
            writer = get_writer(
                write_queue,
                video_file_name,
                metadata_file_name,
                writer_type=camera_dict["writer"]["type"],
                config=camera_dict["writer"],
                process_name=f"{camera_name}_writer",
                logger_queue=logger_queue,
                logging_level=logging_level,
            )

            # Get a second writer process for depth if needed
            if camera_dict["brand"] == "azure":
                write_queue_depth = mp.Queue()
                if append_camera_serial:
                    cam_append_str = (
                        f".{camera_dict['name']}_depth.{camera_dict['id']}.avi"
                    )
                else:
                    cam_append_str = f".{camera_dict['name']}_depth.avi"
                video_file_name_depth = Path(basename + cam_append_str)
                metadata_file_name_depth = Path(
                    basename + cam_append_str.replace(".avi", ".metadata.csv")
                )
                writer_depth = get_writer(
                    write_queue_depth,
                    video_file_name_depth,
                    metadata_file_name_depth,
                    writer_type=camera_dict["writer"]["type"],
                    config=camera_dict["writer_depth"],
                    process_name=f"{camera_name}_writer_depth",
                    logger_queue=logger_queue,
                    logging_level=logging_level,
                )
            else:
                write_queue_depth = None

            # Setup display queue for camera if requested
            if camera_dict["display"]["display_frames"] is True:
                display_queue = (
                    mp.Queue()
                )  # This queue is used to send frames from the AcuqisitionLoop process to the MultiDisplay process
                display_queues.append(display_queue)
                camera_list.append(camera_name)
                display_ranges.append(camera_dict["display"]["display_range"])
            else:
                display_queue = None

            # Create an acquisition loop process
            acquisition_loop = AcquisitionLoop(
                write_queue=write_queue,
                display_queue=display_queue,
                camera_device_index=device_index_dict[camera_name],
                camera_config=camera_dict,
                write_queue_depth=write_queue_depth,
                acq_loop_config=final_config["acq_loop"],
                logger_queue=logger_queue,
                logging_level=logging_level,
                process_name=f"{camera_name}_acqLoop",
                fps=final_config["globals"]["fps"],
            )

            # Start the writer and acquisition loop processes
            writer.start()
            writers.append(writer)
            if camera_dict["brand"] == "azure":
                writer_depth.start()
                writers.append(writer_depth)
            acquisition_loop.start()
            acquisition_loops.append(acquisition_loop)

            # Block until the acq loop process reports that it's initialized
            logger.debug(
                f"Waiting for acquisition loop ({camera_name}) to initialize..."
            )
            status = acquisition_loop.await_process.wait(3)
            if not status:
                raise CameraError(
                    f"Acq loop for {acquisition_loop.camera_config['name']} failed to initialize."
                )
    except Exception as e:
        end_processes(acquisition_loops, [], None)
        microcontroller.close()
        raise e

    if len(display_queues) > 0:
        # create a display process which recieves frames from the acquisition loops
        display_proc = MultiDisplay(
            display_queues,
            camera_list=camera_list,
            display_ranges=display_ranges,
            config=final_config["rt_display"],
            logger_queue=logger_queue,
            logging_level=logging_level,
        )
        display_proc.start()
    else:
        display_proc = None

    """
    AWAITING INFO
    At this point, the acquisition loops and writers are running, and the display process is running if needed.
    However, no frames have been acquired because the acqisition loops are waiting for the main thread to tell them to continue,
    and also for the arduino to start sending triggers (assuming you're acquiring in trigger mode).
    
    Here, the main thread tells them to go ahead and start their cameras. Usually this is only a few 100 ms per camera,
    so we wait up to 3 seconds per camera, and after that, if any camera fails to start, we raise an error.

    Then once the cameras have been successfully started, we tell the microcontroller to start sending triggers.
    """
    # Wait for the acq loop processes to start their cameras
    logger.info("Starting cameras...")
    for acquisition_loop in acquisition_loops:
        acquisition_loop._continue_from_main_thread()
        status = acquisition_loop.await_process.wait(timeout=3)
        if not status:
            raise CameraError(
                f"Camera {acquisition_loop.camera_config['name']} failed to initialize."
            )

    # Tell microcontroller to start the acquisition loop
    if final_config["globals"]["microcontroller_required"]:
        logger.info("Starting microcontroller...")
        microcontroller.start_acquisition(recording_duration_s)

    """
    RECORDING MONITORING INFO
    Now we wait for the specified duration for the recording to finish. The microcontroller 
    checks for any incoming triggers, and records them, for post-hoc synchronization of other data streams.

    This is all done in a try/except/finally block because even if an error comes up, we want to end all the sub-proceses
    gracefully and close the microcontroller connection.

    Sometimes (eg during testing) it is useful to put a limit on the total number of frames that are acquired
    by the acquisition loops; if the acquisition loops reach this limit, then acquisition_loop.is_alive() will return False,
    and we can break out of the loop early.
    """
    # Wait for the specified duration
    try:
        print("\rRecording Progress: 0%", end="")

        datetime_prev = datetime.now()
        datetime_rec_start = datetime_prev
        endtime = datetime_prev + timedelta(seconds=recording_duration_s + 10)

        while datetime.now() < endtime:
            if final_config["globals"]["microcontroller_required"]:
                # Tell the microcontroller to check for input trigger data or finish signal
                finished = microcontroller.check_for_input()
                if finished:
                    logger.debug("Finished recieved from microcontroller")
                    break
            elif not any(
                [acquisition_loop.is_alive() for acquisition_loop in acquisition_loops]
            ):
                # If no microcontroller, then there might be a frame limit on the acq loops
                # (eg during testing), and they might all be stopped, in which case
                # we can also just break.
                logger.debug("All acquisition loops have stopped")
                break

            # Update pbar
            if (datetime.now() - datetime_prev).total_seconds() > 1:
                total_sec = (datetime.now() - datetime_rec_start).seconds
                pct_prog = np.round(total_sec / recording_duration_s * 100, 2)
                print(
                    f"\rRecording Progress: {pct_prog}% ({total_sec} / {recording_duration_s} sec)",
                    end="",
                )
                datetime_prev = datetime.now()

    except KeyboardInterrupt:
        # This feels redundant, probably don't really need it
        logger.info("Keyboard interrupt received, stopping recording.")

    finally:
        # End the processes and close the microcontroller serial connection
        logger.info("Ending processes, this may take a moment...")
        end_processes(
            acquisition_loops, writers, display_proc, writer_timeout=300
        )  # TODO: This writer timeout is at risk of squashing the saving of videos if there's a huge buffer. One images 5 min is enough but you never know... The tradeoff is that if the writer process hangs, and this has no timeout, it will never close gracefully.
        logger.info("Processed ended")
        print("\rRecording Progress: 100%", end="")
        if final_config["globals"]["microcontroller_required"]:
            if not finished:
                microcontroller.interrupt_acquisition()
            microcontroller.close()
        logger.info("Done.")

    return full_save_location, final_config


def reset_loggers():
    """Remove all handlers from all loggers and reset the root logger.

    This should be called right before the refactor_acquire_video function whenever
    the same python kernel is being used for more than one acquisition, e.g. in a notebook context.
    """
    # Remove handlers from all loggers
    for logger in logging.Logger.manager.loggerDict.values():
        if isinstance(logger, logging.Logger):  # Guard against 'PlaceHolder' objects
            logger.handlers.clear()

    # Reset the root logger
    logging.getLogger().handlers.clear()<|MERGE_RESOLUTION|>--- conflicted
+++ resolved
@@ -221,10 +221,6 @@
         FRAME ACQUISITION INFO
         Here, we acquire frames from the camera! Hurray, this is the fun part!
 
-<<<<<<< HEAD
-        During acquisition, we loop over calls of cam.get_array() to get the image,
-        while sending the images out for writing to disk and keep track of the following
-=======
         During acquisition, we loop over calls of cam.get_array() to get the image.
 
         cam.get_array() returns the following information for Basler cameras:
@@ -240,7 +236,6 @@
 
 
         We then send the images out for writing to disk and keep track of the following
->>>>>>> 2ee1e111
         information:
             -- n_frames_received: how many total frames have been successfully received
               from the camera). This value is compared with max_frames_to_acqure to see if 
@@ -252,15 +247,6 @@
             -- current_iter: the current iteration of the loop. With no dropped frames, this should match 1:1
               with n_frames_received.
 
-<<<<<<< HEAD
-            -- prev_timestamp: the device timestamp of the most recently acquire frame. This is used
-              to compare to the current frame timestamp to determine if a frame has been dropped.
-              Currently, the threshold for dropping a frame is a difference larger than 1.25x the expected
-              inter-frame period. There is no strong reason for this value, it just works decently.
-        
-        Once a frame is received, we unpack the data. If the camera is an azure, then the data consists of 
-        (depth, ir, timestamp). If the camera is a basler, then the data consists of (image, timestamp) (assuming
-=======
             -- prev_timestamp: the device camera_timestamp of the most recently acquire frame. This is used
               to compare to the current frame camera_timestamp to determine if a frame has been dropped.
               Currently, the threshold for dropping a frame is a difference larger than 1.25x the expected
@@ -268,7 +254,6 @@
 
         Once a frame is received, we unpack the data. If the camera is an azure, then the data consists of 
         (depth, ir, camera_timestamp). If the camera is a basler, then the data consists of (image, camera_timestamp) (assuming
->>>>>>> 2ee1e111
         that get_timestamp was True in the call to get_array, which it is always here). Then we write the data
         to the Writer queue. If the camera is an azure, we also write the depth data to the depth writer queue.
         """
@@ -284,11 +269,7 @@
         while not self.stopped.is_set():
             try:
                 if first_frame:
-<<<<<<< HEAD
-                    data = cam.get_array(
-=======
                     _cam_data = cam.get_array(
->>>>>>> 2ee1e111
                         timeout=1000 * 60, get_timestamp=True
                     )  # increase timeout of first frame
                     first_frame = False
@@ -299,11 +280,7 @@
 
                 # If we received a frame:
                 # TODO: this enqueueing code can be rewritten / simplified a bit.
-<<<<<<< HEAD
-                if len(data) != 0:
-=======
                 if _cam_data[0].size > 0:
->>>>>>> 2ee1e111
 
                     # Increment the frame counter (distinct from number of while loop iterations)
                     n_frames_received += 1
