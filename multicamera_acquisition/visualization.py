--- conflicted
+++ resolved
@@ -16,6 +16,7 @@
 
 class MultiDisplay(mp.Process):
 
+
     def __init__(self, queues, config=None):
         super().__init__()
 
@@ -30,29 +31,14 @@
         else:
             self.validate_config()
 
-<<<<<<< HEAD
-
-=======
->>>>>>> ba0c14d3
+
     def _init_layout(self):
-        
-        # unpack config to local vars
-        display_size = self.config['display_size']
-        cameras_per_row = self.config['cameras_per_row']
-        num_cameras = len(self.config['camera_names'])
-        camera_names = self.config['camera_names']
 
         # Set up tk widnow
         root = tk.Tk()
-<<<<<<< HEAD
-        xdim = display_size[0] * cameras_per_row
-        ydim = display_size[1] * int(
-            np.ceil(num_cameras / cameras_per_row)
-=======
         xdim = self.config['display_size'][0] * self.config['cameras_per_row']
         ydim = self.config['display_size'][1] * int(
             np.ceil(self.num_cameras / self.config['cameras_per_row'])
->>>>>>> ba0c14d3
         )
         root.title("Camera view")  # this is the title of the window
         root.geometry(f"{xdim}x{ydim}")  # this is the size of the window
@@ -60,18 +46,6 @@
         rowi = 0
         labels = []
         # create a label to hold the image
-<<<<<<< HEAD
-        for ci, camera_name in enumerate(camera_names):
-            # create the camera name label
-            label_text = tk.Label(root, text=camera_name)
-            label_text.grid(row=rowi, column=ci % cameras_per_row, sticky="nsew")
-
-            # create the camerea image label
-            label = tk.Label(root)  # this is where the image will go
-            label.grid(row=rowi + 1, column=ci % cameras_per_row, sticky="nsew")
-
-            if (ci + 1) % cameras_per_row == 0:
-=======
         for ci, camera_name in enumerate(self.config['camera_names']):
             # create the camera name label
             label_text = tk.Label(root, text=camera_name)
@@ -82,16 +56,10 @@
             label.grid(row=rowi + 1, column=ci % self.config['cameras_per_row'], sticky="nsew")
 
             if (ci + 1) % self.config['cameras_per_row'] == 0:
->>>>>>> ba0c14d3
                 rowi += 2
-
             labels.append(label)
 
-<<<<<<< HEAD
-        for i in range(cameras_per_row):
-=======
         for i in range(self.config['cameras_per_row']):
->>>>>>> ba0c14d3
             root.grid_columnconfigure(i, weight=1)
         for i in range(rowi):
             root.grid_rowconfigure(i, weight=1)
@@ -116,36 +84,22 @@
                 )
             return [None]
         return data
-
+      
     def run(self):
-
-<<<<<<< HEAD
-        camera_names = self.config['camera_names']
-        display_ranges = self.config['ranges']
-        downsample = self.config['downsample']
-        display_size = self.config['size']
-        
-=======
->>>>>>> ba0c14d3
         root, labels = self._init_layout()
-
         quit = False
         while True:
             # initialized checks to see if recording has started
             initialized = np.zeros(len(self.queues)).astype(bool)
-<<<<<<< HEAD
-            for qi, (queue, camera_name) in enumerate(zip(self.queues, camera_names)):
-                
-=======
             for qi, (queue, camera_name) in enumerate(zip(self.queues, self.config['camera_names'])):
 
->>>>>>> ba0c14d3
                 data = self._fetch_images(
                     queue,
                     camera_name,
                     log_if_error=initialized[qi]
                 )
 
+
                 if len(data) == 0:
                     quit = True
                     print("No data, quitting...")
@@ -157,30 +111,18 @@
                     initialized[qi] = True
                     frame = format_frame(
                         data[0],
-<<<<<<< HEAD
-                        downsample = downsample,
-                        display_size = display_size,
-                        display_range = display_ranges[qi],
-                        is_depth = data[0].dtype == np.uint16 or ("lucid" in camera_name))
-                    
-=======
                         downsample=self.config['downsample'],
                         display_size=self.config['display_size'],
                         display_range=self.config['display_ranges'][qi],
                         is_depth=data[0].dtype == np.uint16 or ("lucid" in camera_name)
                     )
 
->>>>>>> ba0c14d3
                     # update label with new image
                     img = ImageTk.PhotoImage(frame)
                     labels[qi].config(image=img)
                     labels[qi].image = img
                 else:
-<<<<<<< HEAD
-                    # print(f"No data: {camera_names[qi]}")
-=======
                     # print(f"No data: {self.config['camera_names'][qi]}")
->>>>>>> ba0c14d3
                     continue
 
             if quit:
@@ -247,6 +189,68 @@
         frame = cv2.applyColorMap(frame, cv2.COLORMAP_TURBO)
 
     return PIL.Image.fromarray(frame)
+
+
+    @staticmethod
+    def default_display_config():
+        return {
+            'camera_names': ['top', 'bottom'],
+            'ranges': [None, None],
+            'downsample': 4,
+            'cameras_per_row': 3,
+            'size': (300, 300),
+        }
+    
+    def validate_config(self):
+        
+        return True
+        # return config.validate_against_schema(self.config, self.get_config_schema())
+        
+
+def get_latest(queue, timeout=0.1):
+    start_time = time.time()
+    try:
+        item = queue.get(timeout=timeout)
+        while True:
+            try:
+                elapsed_time = time.time() - start_time
+                remaining_time = timeout - elapsed_time
+
+                if remaining_time > 0:
+                    next_item = queue.get(timeout=remaining_time)
+                    item = next_item
+                else:
+                    break
+            except sync_queue.Empty:
+                break
+    except sync_queue.Empty:
+        item = None
+
+    return item
+
+
+def format_frame(frame, downsample, display_size, display_range, is_depth):
+
+    frame = frame[:: downsample, :: downsample]
+    frame = cv2.resize(frame, display_size)
+
+    # int16 should be azure data
+    if is_depth:
+        # normalize in range
+        if display_range is not None:
+            frame = normalize_array(
+                frame,
+                min_value=display_range[0],
+                max_value=display_range[1],
+            ).astype(np.uint8)
+        else:
+            frame = normalize_array(frame).astype(np.uint8)
+
+        # Convert frame to turbo/jet colormap
+        frame = cv2.applyColorMap(frame, cv2.COLORMAP_TURBO)
+
+    return PIL.Image.fromarray(frame)
+
 
 
 def normalize_array(frame, min_value=None, max_value=None):
@@ -368,7 +372,6 @@
     images : dict[str, array]
         Mapping of camera name to first frame of acquired video
     """
-
     images = {}
     files = list(glob.glob(str(location / "*.mp4")))
     if len(files) == 0:
