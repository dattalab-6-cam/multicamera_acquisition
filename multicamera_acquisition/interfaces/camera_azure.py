""" This camera object can inherit from the same genreal class as 
basler and flir, but with some pecularities.
- Azures should await a trigger from the arduino before starting
- The camera grabs multiple images. RGB, IR, and depth.
- ???

"""

from multicamera_acquisition.interfaces.camera_base import BaseCamera, CameraError
from multicamera_acquisition.config.default_azure_config import default_azure_config
from pyk4a import (
    PyK4A,
    Config,
    ColorResolution,
    DepthMode,
    WiredSyncMode,
    connected_device_count,
)
import numpy as np
import warnings


class AzureCamera(BaseCamera):
    def __init__(self, id=0, name=None, config_file=None, lock=True):
        """Create an instance of an Azure Kinect camera, without actually "open"ing it (i.e. without starting the connection).
        Parameters
        ----------
        id : int or str (default: 0)
            If an int, the index of the camera to acquire.
            If a string, the serial number of the camera.
        name: str (default: None)
            The name of the camera in the experiment. For example, "top" or "side2".
        config : path-like str or Path (default: None)
            Path to config file. If None, uses the camera's default config file.
        lock : bool (default: True)
            If True, setting new attributes after initialization results in
            an error.
            (Currently only implemented for FLIR cameras)
        """

        # Init the parent class
        super().__init__(id=id, name=name, config_file=config_file, lock=lock)

        # Resolve which device to use
        self._resolve_device_index()  # sets self.device_index based on the id the user provides

        # Load the config
        # (NB: we must configure the Azure *before* opening it, contrary to the other cameras [or so it seems from our existing code])
        if self.config_file is None:
            self.config = default_azure_config()  # If no config file is specified, use the default
            # TODO: save the default config to a file once we know where acquisition is happening.
        else:
            self.load_config(check_if_valid=False)  # could set check to be true by efault? unsure.
        self._load_config(check_if_valid=True)  # this is the only chance we'll have to check if it's valid, so do it here

    def init(self):
        """Initialize the camera.
        """
        # Create the config object
        camera_config = self._get_azure_config()

        # Create the camera object
        self.cam = PyK4A(camera_config, device_id=self.device_index)

        # self.timeout_warning_flag = False  # unused?

<<<<<<< HEAD
    def _get_azure_config(self):
        """Create a PyK4a config object using the config dict.
        """
        config = self.config
=======
        self.serial_number = serial_number
        self.name = name
>>>>>>> 925a6aa7

        # Set depth sensor acq mode
        if config["depth_mode"] == "NFOV_UNBINNED":
            dm = DepthMode.NFOV_UNBINNED
        else:
            raise NotImplementedError

        # Set sync mode and other dependent params
        if config["sync_mode"] == "subordinate":
            cr = ColorResolution.OFF
            wsm = WiredSyncMode.SUBORDINATE
            subordinate_delay_off_master_usec = config["subordinate_delay_off_master_usec"]

        elif config["sync_mode"] == "master":
            wsm = WiredSyncMode.SUBORDINATE  # if you set this to master, it won't listen for triggers. For us "master" means first subordinate to receive a trigger.
            cr = ColorResolution.RES_720P
            subordinate_delay_off_master_usec = 0
        else:
            raise ValueError(f"Invalid sync_mode: {config['sync_mode']} (must be 'subordinate' or 'master')")

        camera_config = Config(
<<<<<<< HEAD
            color_resolution=cr,
            depth_mode=dm,
            synchronized_images_only=config["synchronized_images_only"],
            wired_sync_mode=wsm,
            subordinate_delay_off_master_usec=subordinate_delay_off_master_usec,
=======
            color_resolution=ColorResolution.OFF,
            depth_mode=DepthMode.NFOV_UNBINNED,
            synchronized_images_only=False,
            wired_sync_mode=WiredSyncMode.SUBORDINATE,
            subordinate_delay_off_master_usec=azure_index * 160,
>>>>>>> 925a6aa7
        )

        return camera_config

    def _enumerate_cameras(self, behav_on_none="raise"):
        """Enumerate all Azures connected to the system.

        Parameters
        ----------
        behav_on_none : str (default: 'raise')
            If 'raise', raises an error if no cameras are found.
            If 'pass', returns None if no cameras are found.

        Returns
        -------
        (serial_nos, models) : tuple of list of strings
            Lists of serial numbers and models of all connected cameras.
        """
        camera_index_dict = get_camera_indexes()
        serial_nos = list(camera_index_dict.values())
        if len(camera_index_dict) == 0:
            if behav_on_none == "raise":
                raise CameraError("No cameras found.")
            else:
                return [], []

        return serial_nos, []

    def start(self):
        "Start recording images."
        self.cam.start()  # will wait for a trigger if in subordinate mode

    def stop(self):
        "Stop recording images."
        if self.cam.is_running:
            self.cam.stop()
            self.running = False

    def get_image(self, timeout=None):
        """Get an image from the camera.
        Parameters
        ----------
        timeout : int (default: None)
            Wait up to timeout milliseconds for an image if not None.
                Otherwise, wait indefinitely.
        Returns
        -------
        img : K4A Image
        """

        if timeout is None:
            timeout = 10000

        return self.cam.get_capture(timeout=timeout)

    def get_array(self, timeout=None, get_color=False, get_timestamp=False):
        """Get an image from the camera.
        Parameters
        ----------
        timeout : int (default: None)
            Wait up to timeout milliseconds for an image if not None.
                Otherwise, wait indefinitely.
        get_color : bool (default: False)
            If True, returns color image
        get_timestamp : bool (default: False)
            If True, returns timestamp of frame f(camera timestamp)
        Returns
        -------
        img : Numpy array
        tstamp : int
        """

        def ir16_to_uint8(ir):
            return (np.clip(ir, 0, 1275) / 5).astype(np.uint8)

        # grab image
        capture = self.get_image(timeout)

        # grab depth and ir
        # TODO ensure depth and ir are actually captured
        depth = capture.depth.astype(np.uint16)
        ir = ir16_to_uint8(capture.ir)

        if get_timestamp:
            tstamp = capture._ir_timestamp_usec

        if get_color:
            color = capture.color
            return depth, ir, color, tstamp
        else:
            return depth, ir, tstamp

    def get_info(self, name):
        """Gen information on a camera node (attribute or method).
        Parameters
        ----------
        name : string
            The name of the desired node
        Returns
        -------
        info : dict
            A dictionary of retrieved properties.  *Possible* keys include:
                - `'access'`: read/write access of node.
                - `'description'`: description of node.
                - `'value'`: the current value.
                - `'unit'`: the unit of the value (as a string).
                - `'min'` and `'max'`: the min/max value.
        """
        raise NotImplementedError

    def document(self):
        """Creates a MarkDown documentation string for the camera."""
        raise NotImplementedError


def get_camera_indexes():
    """https://github.com/etiennedub/pyk4a/blob/master/example/devices.py"""
    count = connected_device_count()
<<<<<<< HEAD
    idx_to_sn_dict = {}
=======
    if not count:
        print("No Azures available")
        return
    print(f"Available Azures: {count}")
    idx_to_sn = {}
>>>>>>> 925a6aa7
    for device_id in range(count):
        device = PyK4A(device_id=device_id)
        device.open()
        # print(f"{device_id}: {device.serial}")
        idx_to_sn_dict[device_id] = device.serial
        device.close()
    return idx_to_sn_dict<|MERGE_RESOLUTION|>--- conflicted
+++ resolved
@@ -64,15 +64,10 @@
 
         # self.timeout_warning_flag = False  # unused?
 
-<<<<<<< HEAD
     def _get_azure_config(self):
         """Create a PyK4a config object using the config dict.
         """
         config = self.config
-=======
-        self.serial_number = serial_number
-        self.name = name
->>>>>>> 925a6aa7
 
         # Set depth sensor acq mode
         if config["depth_mode"] == "NFOV_UNBINNED":
@@ -94,19 +89,11 @@
             raise ValueError(f"Invalid sync_mode: {config['sync_mode']} (must be 'subordinate' or 'master')")
 
         camera_config = Config(
-<<<<<<< HEAD
             color_resolution=cr,
             depth_mode=dm,
             synchronized_images_only=config["synchronized_images_only"],
             wired_sync_mode=wsm,
             subordinate_delay_off_master_usec=subordinate_delay_off_master_usec,
-=======
-            color_resolution=ColorResolution.OFF,
-            depth_mode=DepthMode.NFOV_UNBINNED,
-            synchronized_images_only=False,
-            wired_sync_mode=WiredSyncMode.SUBORDINATE,
-            subordinate_delay_off_master_usec=azure_index * 160,
->>>>>>> 925a6aa7
         )
 
         return camera_config
@@ -225,15 +212,11 @@
 def get_camera_indexes():
     """https://github.com/etiennedub/pyk4a/blob/master/example/devices.py"""
     count = connected_device_count()
-<<<<<<< HEAD
-    idx_to_sn_dict = {}
-=======
     if not count:
         print("No Azures available")
         return
     print(f"Available Azures: {count}")
-    idx_to_sn = {}
->>>>>>> 925a6aa7
+    idx_to_sn_dict = {}
     for device_id in range(count):
         device = PyK4A(device_id=device_id)
         device.open()
