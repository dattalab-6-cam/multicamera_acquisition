""" This camera object can inherit from the same genreal class as 
basler and flir, but with some pecularities.
- Azures should await a trigger from the arduino before starting
- The camera grabs multiple images. RGB, IR, and depth.
- ???

"""

from multicamera_acquisition.interfaces.camera_base import BaseCamera, CameraError
from pyk4a import (
    PyK4A,
    Config,
    ColorResolution,
    DepthMode,
    WiredSyncMode,
    connected_device_count,
)
import numpy as np
import warnings


class AzureCamera(BaseCamera):
    def __init__(self, id=0, name=None, config=None, lock=True):
        """Create an instance of an Azure Kinect camera, without actually "open"ing it (i.e. without starting the connection).
        Parameters
        ----------
        id : int or str (default: 0)
            If an int, the index of the camera to acquire.
            If a string, the serial number of the camera.
        name: str (default: None)
            The name of the camera in the experiment. For example, "top" or "side2".
        config : dict (default: None)
            A dictionary of config params.
            If None, uses the default config.
        lock : bool (default: True)
            If True, setting new attributes after initialization results in
            an error.
            (Currently only implemented for FLIR cameras)
        """

        # Init the parent class
        super().__init__(id=id, name=name, config=config, lock=lock)

        # Resolve which device to use
        self._resolve_device_index()  # sets self.device_index based on the id the user provides

        # Load the config
        # (NB: we must configure the Azure *before* opening it, contrary to the other cameras [or so it seems from our existing code])
<<<<<<< HEAD
        if self.config_file is None:
            self.config = (
                default_azure_config()
            )  # If no config file is specified, use the default
            # TODO: save the default config to a file once we know where acquisition is happening.
        else:
            self.load_config(
                check_if_valid=False
            )  # could set check to be true by efault? unsure.
        self._load_config(
            check_if_valid=True
        )  # this is the only chance we'll have to check if it's valid, so do it here
=======
        # If no config file is specified, use the default (mostly for testing, least common)
        if self.config is None:
            self.config = AzureCamera.default_camera_config().copy()

        # TODO: add a check that the config is valid

    def __repr__(self):
        """Returns a string representation of the camera object."""
        # python info
        address = hex(id(self))
        basic_info = f'<{self.__class__.__module__ + "." + self.__class__.__qualname__} object at {address}>'

        # TODO: ADD more camera-specific info
        attrs_to_list = ["serial_number", "device_index"]
        cam_info = "Basler Camera: \n" + "\n\t".join(
            [f"{attr}: {getattr(self, attr)}" for attr in attrs_to_list]
        )

        return basic_info + "\n" + cam_info

    @staticmethod
    def default_camera_config():
        """A default config dict for an Azure Kinect camera."""

        # also to include: name, sn, model, firmware, acq mode (eg nfov unbinned)
        config = {
            "fps": 30,
            "depth_mode": "NFOV_UNBINNED",  # "narrow field of view, unbinned"
            "synchronized_images_only": False,
            "sync_mode": "subordinate",
            "subordinate_delay_off_master_usec": 500,
            "brand": "azure",
            "display": {"display_frames": False, "display_range": (0, 255)},
        }
        return config

    # TODO: check what the azure writer is
    @staticmethod
    def default_writer_config(fps, writer_type="ffmpeg"):
        from multicamera_acquisition.writer import FFMPEG_Writer

        writer_config = FFMPEG_Writer.default_writer_config(fps, vid_type="ir")
        return writer_config
>>>>>>> 98f6a8f9

    def init(self):
        """Initialize the camera."""
        # Create the config object
        camera_config = self._get_azure_config()

        # Create the camera object
        self.cam = PyK4A(camera_config, device_id=self.device_index)

        # self.timeout_warning_flag = False  # unused?

    def _get_azure_config(self):
        """Create a PyK4a config object using the config dict."""
        config = self.config

        # Set depth sensor acq mode
        if config["depth_mode"] == "NFOV_UNBINNED":
            dm = DepthMode.NFOV_UNBINNED
        else:
            raise NotImplementedError

        # Set sync mode and other dependent params
        if config["sync_mode"] == "subordinate":
            cr = ColorResolution.OFF
            wsm = WiredSyncMode.SUBORDINATE
            subordinate_delay_off_master_usec = config[
                "subordinate_delay_off_master_usec"
            ]
<<<<<<< HEAD
            assert (
                config["subordinate_delay_off_master_usec"] % 160 == 0
            ), "subordinate_delay_off_master_usec must be a multiple of 160"
=======
>>>>>>> 98f6a8f9

        elif config["sync_mode"] == "master":
            wsm = (
                WiredSyncMode.SUBORDINATE
            )  # if you set this to master, it won't listen for triggers. For us "master" means first subordinate to receive a trigger.
            cr = ColorResolution.RES_720P
            subordinate_delay_off_master_usec = 0
        else:
            raise ValueError(
                f"Invalid sync_mode: {config['sync_mode']} (must be 'subordinate' or 'master')"
            )

        camera_config = Config(
            color_resolution=cr,
            depth_mode=dm,
            synchronized_images_only=config["synchronized_images_only"],
            wired_sync_mode=wsm,
            subordinate_delay_off_master_usec=subordinate_delay_off_master_usec,
        )

        return camera_config

    def _enumerate_cameras(self, behav_on_none="raise"):
        """Enumerate all Azures connected to the system.

        Parameters
        ----------
        behav_on_none : str (default: 'raise')
            If 'raise', raises an error if no cameras are found.
            If 'pass', returns None if no cameras are found.

        Returns
        -------
        (serial_nos, models) : tuple of list of strings
            Lists of serial numbers and models of all connected cameras.
        """
        camera_index_dict = get_camera_indexes()
        serial_nos = list(camera_index_dict.values())
        if len(camera_index_dict) == 0:
            if behav_on_none == "raise":
                raise CameraError("No cameras found.")
            else:
                return [], []

        return serial_nos, []

    def start(self):
        "Start recording images."
        self.cam.start()  # will wait for a trigger if in subordinate mode

    def stop(self):
        "Stop recording images."
        if self.cam.is_running:
            self.cam.stop()
            self.running = False

    def get_image(self, timeout=None):
        """Get an image from the camera.
        Parameters
        ----------
        timeout : int (default: None)
            Wait up to timeout milliseconds for an image if not None.
                Otherwise, wait indefinitely.
        Returns
        -------
        img : K4A Image
        """

        if timeout is None:
            timeout = 10000

        return self.cam.get_capture(timeout=timeout)

    def get_array(self, timeout=None, get_color=False, get_timestamp=False):
        """Get an image from the camera.
        Parameters
        ----------
        timeout : int (default: None)
            Wait up to timeout milliseconds for an image if not None.
                Otherwise, wait indefinitely.
        get_color : bool (default: False)
            If True, returns color image
        get_timestamp : bool (default: False)
            If True, returns timestamp of frame f(camera timestamp)
        Returns
        -------
        img : Numpy array
        tstamp : int
        """

        def ir16_to_uint8(ir):
            return (np.clip(ir, 0, 1275) / 5).astype(np.uint8)

        # grab image
        capture = self.get_image(timeout)

        # grab depth and ir
        # TODO ensure depth and ir are actually captured
        depth = capture.depth.astype(np.uint16)
        ir = ir16_to_uint8(capture.ir)

        if get_timestamp:
            tstamp = capture._ir_timestamp_usec

        if get_color:
            color = capture.color
            return depth, ir, color, tstamp
        else:
            return depth, ir, tstamp

    def get_info(self, name):
        """Gen information on a camera node (attribute or method).
        Parameters
        ----------
        name : string
            The name of the desired node
        Returns
        -------
        info : dict
            A dictionary of retrieved properties.  *Possible* keys include:
                - `'access'`: read/write access of node.
                - `'description'`: description of node.
                - `'value'`: the current value.
                - `'unit'`: the unit of the value (as a string).
                - `'min'` and `'max'`: the min/max value.
        """
        raise NotImplementedError

    def document(self):
        """Creates a MarkDown documentation string for the camera."""
        raise NotImplementedError


def get_camera_indexes():
    """https://github.com/etiennedub/pyk4a/blob/master/example/devices.py"""
    count = connected_device_count()
    if not count:
        print("No Azures available")
        return
    print(f"Available Azures: {count}")
    idx_to_sn_dict = {}
    for device_id in range(count):
        device = PyK4A(device_id=device_id)
        device.open()
        # print(f"{device_id}: {device.serial}")
        idx_to_sn_dict[device_id] = device.serial
        device.close()
    return idx_to_sn_dict<|MERGE_RESOLUTION|>--- conflicted
+++ resolved
@@ -1,6 +1,6 @@
 """ This camera object can inherit from the same genreal class as 
 basler and flir, but with some pecularities.
-- Azures should await a trigger from the arduino before starting
+- Azures should await a trigger from the microcontroller before starting
 - The camera grabs multiple images. RGB, IR, and depth.
 - ???
 
@@ -46,20 +46,6 @@
 
         # Load the config
         # (NB: we must configure the Azure *before* opening it, contrary to the other cameras [or so it seems from our existing code])
-<<<<<<< HEAD
-        if self.config_file is None:
-            self.config = (
-                default_azure_config()
-            )  # If no config file is specified, use the default
-            # TODO: save the default config to a file once we know where acquisition is happening.
-        else:
-            self.load_config(
-                check_if_valid=False
-            )  # could set check to be true by efault? unsure.
-        self._load_config(
-            check_if_valid=True
-        )  # this is the only chance we'll have to check if it's valid, so do it here
-=======
         # If no config file is specified, use the default (mostly for testing, least common)
         if self.config is None:
             self.config = AzureCamera.default_camera_config().copy()
@@ -103,7 +89,6 @@
 
         writer_config = FFMPEG_Writer.default_writer_config(fps, vid_type="ir")
         return writer_config
->>>>>>> 98f6a8f9
 
     def init(self):
         """Initialize the camera."""
@@ -132,12 +117,9 @@
             subordinate_delay_off_master_usec = config[
                 "subordinate_delay_off_master_usec"
             ]
-<<<<<<< HEAD
             assert (
                 config["subordinate_delay_off_master_usec"] % 160 == 0
             ), "subordinate_delay_off_master_usec must be a multiple of 160"
-=======
->>>>>>> 98f6a8f9
 
         elif config["sync_mode"] == "master":
             wsm = (
