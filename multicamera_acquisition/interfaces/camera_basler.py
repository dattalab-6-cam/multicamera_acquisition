--- conflicted
+++ resolved
@@ -262,15 +262,13 @@
         self.cam.GainAuto.SetValue("Off")
         self.cam.Gain.SetValue(self.config["gain"])
 
-<<<<<<< HEAD
         # enable reading GPIO states
         self.cam.ChunkModeActive.Value = True
         self.cam.ChunkSelector.Value = "LineStatusAll"
         self.cam.ChunkEnable.Value = True
-=======
+
         # Set gamma
         self.cam.Gamma.SetValue(self.config["gamma"])
->>>>>>> b5b5e984
 
         # Set exposure time
         self.cam.ExposureAuto.SetValue("Off")
