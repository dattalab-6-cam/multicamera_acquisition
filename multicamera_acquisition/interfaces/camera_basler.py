--- conflicted
+++ resolved
@@ -8,20 +8,11 @@
 
 import pdb
 
-<<<<<<< HEAD
-
-class BaslerCamera(BaseCamera):
-    def __init__(
-        self, id=None, name=None, config_file=None, config=None, lock=True, fps=None
-    ):
-        """Set up a camera object, instance ready to connect to a camera.
-=======
 
 class BaslerCamera(BaseCamera):
     def __init__(self, id=None, name=None, config=None, fps=None):
         """Encapsulates a connection to a Basler camera.
 
->>>>>>> 98f6a8f9
         Parameters
         ----------
         id : int or str (default: 0)
@@ -33,61 +24,6 @@
 
         config : dict (default: None)
             A dictionary of config params.
-<<<<<<< HEAD
-            If config_file and config are both None, uses the camera's default config file.
-
-        lock : bool (default: True)
-            Not implemented for Baslers, does nothing here.
-
-        fps : int (default: None)
-            The desired frame rate for the recording.
-            It is preferred to set this from the config, but this is provided
-            for convenience.
-        """
-
-        # Init the parent class
-        super().__init__(
-            id=id, name=name, config_file=config_file, config=config, lock=lock, fps=fps
-        )
-
-        # Create the camera object
-        self._create_pylon_sys()  # init the pylon API software layer
-        self._resolve_device_index()  # sets self.device_index based on the id the user provides
-
-        # Load the config
-        # (NB: we load the config info here, but we don't actually
-        # configure the camera itself until *after* .open()'ing it,
-        # see self.init() and self._configure_basler().)
-
-        # Load self.config, checking for mismatches with self.fps
-        if self.config_file is not None and self.config is not None:
-            raise ValueError("Cannot specify both config_file and config.")
-        elif self.config_file is not None:
-            self.load_config(
-                check_if_valid=False
-            )  # TODO: could set check to be true by default? unsure.
-            if "fps" in self.config and self.fps is not None:
-                raise ValueError(
-                    f"fps specified twice; in config {self.config['fps']} and as camera kwarg {self.fps}."
-                )
-        elif self.config is not None:
-            if "fps" in self.config and self.fps is not None:
-                raise ValueError(
-                    f"fps specified twice; in config {self.config['fps']} and as camera kwarg {self.fps}."
-                )
-        elif self.config_file is None and self.config is None:
-            self.config = BaslerCamera.default_camera_config(
-                self.fps
-            )  # If no config file is specified, use the default
-
-        if self.fps is None:
-            self.fps = self.config["fps"]
-
-    def __repr__(self):
-        """
-        Returns a string representation of the camera object.
-        """
-=======
             If config is None, uses the camera's default config file.
 
         fps : int (default: None)
@@ -117,7 +53,7 @@
 
         if (fps is not None or "fps" in self.config.keys()) and (
             "trigger_mode" in self.config.keys()
-            and self.config["trigger_mode"] == "arduino"
+            and self.config["trigger_mode"] == "microcontroller"
         ):
             warnings.warn(
                 "Providing fps for Baslers in triggered mode is deprecated and generally not necessary."
@@ -125,18 +61,13 @@
 
     def __repr__(self):
         """Returns a string representation of the camera object."""
->>>>>>> 98f6a8f9
 
         # Typical python info
         address = hex(id(self))
         basic_info = f'<{self.__class__.__module__ + "." + self.__class__.__qualname__} object at {address}>'
 
         # Add camera-specific info
-<<<<<<< HEAD
-        attrs_to_list = ["id", "name", "serial_number", "model", "running"]
-=======
         attrs_to_list = ["name", "serial_number", "device_index", "model", "running"]
->>>>>>> 98f6a8f9
         cam_info = "Basler Camera: \n" + "\n\t".join(
             [f"{attr}: {getattr(self, attr)}" for attr in attrs_to_list]
         )
@@ -147,33 +78,20 @@
     def default_camera_config():
         """Generate a default config for a Basler camera."""
         config = {
-<<<<<<< HEAD
-            "fps": fps,
-=======
->>>>>>> 98f6a8f9
             "roi": None,  # ie use the entire roi
             "gain": 6,
             "exposure": 1000,
             "brand": "basler",
-<<<<<<< HEAD
-            "trigger": {
-                "short_name": "microcontroller",
-=======
             "display": {
                 "display_frames": False,
                 "display_range": (0, 255),
             },
             "trigger": {
-                "trigger_type": "arduino",
->>>>>>> 98f6a8f9
+                "trigger_type": "microcontroller",
                 "acquisition_mode": "Continuous",
                 "trigger_source": "Line2",
                 "trigger_selector": "FrameStart",
                 "trigger_activation": "RisingEdge",
-<<<<<<< HEAD
-                # TODO: anything dependent on fps?
-=======
->>>>>>> 98f6a8f9
             },
         }
         return config
@@ -183,39 +101,24 @@
         if writer_type == "nvc" and gpu is not None:
             from multicamera_acquisition.writer import NVC_Writer
 
-<<<<<<< HEAD
-            writer_config = NVC_Writer.default_writer_config(fps, gpu=gpu)
-=======
             writer_config = NVC_Writer.default_writer_config(fps, gpu=gpu).copy()
->>>>>>> 98f6a8f9
         elif writer_type == "ffmpeg":
             from multicamera_acquisition.writer import FFMPEG_Writer
 
             writer_config = FFMPEG_Writer.default_writer_config(
                 fps, vid_type="ir", gpu=gpu
-<<<<<<< HEAD
-            )
-=======
             ).copy()
->>>>>>> 98f6a8f9
         return writer_config
 
     def _create_pylon_sys(self):
         """Creates a self.system attribute with the pylon device layer (pylon.TlFactory.GetInstance())"""
         self.system = pylon.TlFactory.GetInstance()
 
-<<<<<<< HEAD
-    # TODO: make this a static method?
     def _enumerate_cameras(self, behav_on_none="raise"):
         """Enumerate all Basler cameras connected to the system.
-        Called by self._resolve_device_index() in __init__.
-=======
-    def _enumerate_cameras(self, behav_on_none="raise"):
-        """Enumerate all Basler cameras connected to the system.
 
         Called by self._resolve_device_index() in super().__init__().
 
->>>>>>> 98f6a8f9
         Parameters
         ----------
         behav_on_none : str (default: 'raise')
@@ -312,13 +215,9 @@
                 self.system.CreateDevice(devices[self.device_index])
             )
         except Exception as e:
-<<<<<<< HEAD
-            raise RuntimeError(f"Camera with id {self.id} failed to open: {e}")
-=======
             raise RuntimeError(
                 f"Camera with id {self.device_index} and serial {self.serial_number} failed to open: {e}"
             )
->>>>>>> 98f6a8f9
 
     def _configure_basler(self):
         """Given the loaded config, set up the basler for acquisition with the config therein."""
@@ -357,11 +256,7 @@
 
         # Set trigger
         trigger = self.config["trigger"]
-<<<<<<< HEAD
         if trigger["short_name"] == "microcontroller":
-=======
-        if trigger["trigger_type"] == "arduino":
->>>>>>> 98f6a8f9
             self.cam.AcquisitionMode.SetValue(trigger["acquisition_mode"])
             max_fps = self.cam.AcquisitionFrameRate.GetMax()
             self.cam.AcquisitionFrameRate.SetValue(max_fps)
@@ -377,40 +272,33 @@
             raise NotImplementedError(
                 "Software trigger not implemented for Basler cameras"
             )
-<<<<<<< HEAD
-        elif trigger["short_name"] == "continuous":
-            self.set_trigger_mode("continuous")
-=======
         elif trigger["trigger_type"] == "no_trigger":
             self.set_trigger_mode("no_trigger")
->>>>>>> 98f6a8f9
         else:
             raise ValueError("Trigger must be 'microcontroller' or 'software'")
 
     def check_config(self):
         """Check for some common issues with Basler configs."""
 
-        # Ensure user doesnt request emulated cameras with arduino trigger mode
+        # Ensure user doesnt request emulated cameras with microcontroller trigger mode
         if (
-            self.config["trigger"]["trigger_type"] == "arduino"
+            self.config["trigger"]["trigger_type"] == "microcontroller"
             and self.config["brand"] == "basler_emulated"
         ):
-            raise ValueError("Cannot use arduino trigger with emulated cameras.")
+            raise ValueError(
+                "Cannot use microcontroller trigger with emulated cameras."
+            )
 
     def set_trigger_mode(self, mode):
-<<<<<<< HEAD
-        """Set the trigger to be hardware or software"""
-=======
         """Shortcut method to quickly change the camera's trigger settings.
 
         Parameters
         ----------
         mode : str
             The trigger mode to use.  Must be one of:
-                - 'hardware': use the arduino trigger
+                - 'hardware': use the microcontroller trigger
                 - 'no_trigger': acquire continuously without requiring a trigger.
         """
->>>>>>> 98f6a8f9
         if mode == "hardware":
             self.cam.AcquisitionMode.SetValue("Continuous")
             self.cam.TriggerMode.SetValue("Off")
@@ -426,11 +314,8 @@
                 self.fps = 30
             self.cam.AcquisitionMode.SetValue("Continuous")
             self.cam.TriggerMode.SetValue("Off")
-<<<<<<< HEAD
-=======
             self.cam.AcquisitionFrameRateEnable.SetValue(True)
             self.cam.AcquisitionFrameRate.SetValue(float(self.fps))
->>>>>>> 98f6a8f9
 
         else:
             raise ValueError("Trigger mode must be 'hardware' or 'no_trigger'")
@@ -540,10 +425,6 @@
         return None, None
 
     # Otherwise, loop through all found devices
-<<<<<<< HEAD
-    # and print their serial numbers
-=======
->>>>>>> 98f6a8f9
     serial_nos = []
     models = []
     for i, device in enumerate(devices):
@@ -570,23 +451,6 @@
         di.SetDeviceClass(device_class)
         return [di]
 
-<<<<<<< HEAD
-    def __init__(
-        self, id=None, name=None, config_file=None, config=None, lock=True, fps=None
-    ):
-        super().__init__(
-            id=id, name=name, config_file=config_file, config=config, lock=lock, fps=fps
-        )
-
-    def _create_pylon_sys(self):
-        """Override the system creation to make an emulated camera"""
-
-        # Prepare the emulation
-        (
-            self.device_class,
-            self.device_filter,
-        ) = EmulatedBaslerCamera.get_class_and_filter_emulated()
-=======
     def __init__(self, id=None, name=None, config=None, fps=None):
         super().__init__(id=id, name=name, config=None, fps=fps)
 
@@ -597,7 +461,6 @@
 
     def _create_pylon_sys(self):
         """Override the system creation to make an emulated camera"""
->>>>>>> 98f6a8f9
         try:
             current_num_devices = int(os.environ["PYLON_CAMEMU"])
             # Add a device if necessary
@@ -607,20 +470,12 @@
                 )  # since device index is 0-indexed
                 os.environ["PYLON_CAMEMU"] = str(current_num_devices)
         except KeyError:
-<<<<<<< HEAD
-            # If no emulated devices exist, make one
-            self.num_devices = (
-                self.id + 1
-            )  # in case a camera of id=1 tries to be made first, eg.
-            os.environ["PYLON_CAMEMU"] = str(self.num_devices)
-=======
             current_num_devices = (
                 self.device_index + 1
             )  # If no emulated devices exist, make one
             os.environ["PYLON_CAMEMU"] = str(current_num_devices)
 
         self.num_devices = current_num_devices
->>>>>>> 98f6a8f9
 
         # Sleep to allow the env var to update (??)
         time.sleep(0.1)
@@ -639,8 +494,6 @@
 
     def _create_pylon_cam(self):
         """Override the camera creation to make an emulated camera"""
-<<<<<<< HEAD
-=======
         devices = self.system.EnumerateDevices(self.device_filter)
         try:
             self.cam = pylon.InstantCamera(
@@ -650,7 +503,6 @@
             raise RuntimeError(
                 f"Camera with id {self.device_index} and serial {self.serial_number} failed to open: {e}"
             )
->>>>>>> 98f6a8f9
         self.model_name = "Emulated"
 
     def set_trigger_mode(self, mode):
@@ -658,33 +510,16 @@
         pass
 
     @staticmethod
-<<<<<<< HEAD
-    def default_camera_config(fps):
-        # TODO: is there a way to get this to inherit gracefully?
-        config = {
-            "fps": fps,
-=======
     def default_camera_config():
         # TODO: is there a way to get this to inherit gracefully?
         config = {
->>>>>>> 98f6a8f9
             "roi": None,  # ie use the entire roi
             "gain": 6,
             "exposure": 1000,
             "brand": "basler_emulated",
-<<<<<<< HEAD
-            "trigger": {
-                "short_name": "microcontroller",
-                "acquisition_mode": "Continuous",
-                "trigger_source": "Line2",
-                "trigger_selector": "FrameStart",
-                "trigger_activation": "RisingEdge",
-                # TODO: anything dependent on fps?
-=======
             "display": {"display_frames": False, "display_range": (0, 255)},
             "trigger": {
                 "trigger_type": "no_trigger",
->>>>>>> 98f6a8f9
             },
         }
         return config