--- conflicted
+++ resolved
@@ -31,35 +31,18 @@
             If an int, the index of the camera to acquire.
             If a string, the serial number of the camera.
 
-    <<<<<<< HEAD
         config_file : path-like str or Path (default: None)
             Path to config file.
             If config and config_file are both None, uses the camera's default config file.
 
-<<<<<<< HEAD
         config : dict (default: None)
             A dictionary of config values.
             If config and config_file are both None, uses the camera's default config file.
-    =======
-        config : dict (default: None)
-            A dictionary of config values.
-            If config is None, uses the camera's default config file.
-    >>>>>>> origin/versey-sherry-refactor_config
 
         Returns
         -------
         cam : Camera object
             The camera object, specific to the brand.
-=======
-    process_name : str (default: None)
-        The name of the process that will use this camera.  This is used to
-        create a logger for the camera.
-
-    Returns
-    -------
-    cam : Camera object
-        The camera object, specific to the brand.
->>>>>>> c20e37d3
 
     """
     if brand == "basler":
