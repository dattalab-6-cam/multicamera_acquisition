import csv
import logging
import multiprocessing as mp
import subprocess
import time
import warnings
import os
from pathlib import Path

import numpy as np

<<<<<<< HEAD
from multicamera_acquisition.logging_utils import setup_child_logger

# for reference only
NVIDIA_SETTINGS = """
    make_pair("codec", "video codec: {'codec' : 'h264'}"),
    make_pair("preset", "nvenc preset: {'preset' : 'P4'}"),
    make_pair("tuning_info",
            "how to tune nvenc: {'tuning_info' : 'high_quality'}"),
    make_pair("profile", "h.264 profile: {'profile' : 'high'}"),
    make_pair("max_res", "max resolution: {'max_res' : '3840x2160'}"),
    make_pair("s", "video frame size: {'s' : '1920x1080'}"),
    make_pair("fps", "video fps: {'fps' : '30'}"),
    make_pair("bf", "number of b frames: {'bf' : '3'}"),
    make_pair("gop", "gop size: {'gop' : '30'}"),
    make_pair("bitrate", "bitrate: {'bitrate' : '10M'}"),
    make_pair("multipass", "multi-pass encoding: {'multipass' : 'fullres'}"),
    make_pair("ldkfs", "low-delay key frame: {'ldkfs' : ''}"),
    make_pair("maxbitrate", "max bitrate: {'maxbitrate' : '20M'}"),
    make_pair("vbvbufsize", "vbv buffer size: {'vbvbufsize' : '10M'}"),
    make_pair("vbvinit", "init vbv buffer size: {'vbvinit' : '10M'}"),
    make_pair("cq", "cq parameter: {'cq' : ''}"),
    make_pair("rc", "rc mode: {'rc' : 'cbr'}"),
    make_pair("initqp", "initial qp parameter value: {'initqp' : '32'}"),
    make_pair("qmin", "minimum qp: {'qmin' : '28'}"),
    make_pair("qmax", "maximum qp: {'qmax' : '36'}"),
    make_pair("constqp", "const qp mode: {'constqp' : ''}"),
    make_pair("temporalaq",
            "temporal adaptive quantization: {'temporalaq' : ''}"),
    make_pair("lookahead", "look ahead encoding: {'lookahead' : '8'}"),
    make_pair("aq", "adaptive quantization: {'aq' : ''}"),
    make_pair("fmt", "pixel format: {'fmt' : 'YUV444'}"),
    make_pair("idrperiod", "distance between I frames: {'idrperiod' : '256'}"),
    make_pair("numrefl0",
            "number of ref frames in l0 list: {'numrefl0' : '4'}"),
    make_pair("numrefl1",
            "number of ref frames in l1 list: {'numrefl1' : '4'}"),
    make_pair("repeatspspps",
            "enable writing of Sequence and Picture parameter for every IDR "
            "frame: {'repeatspspps' : '0'}")};
"""


class BaseWriter(mp.Process):
    def __init__(
        self, 
        queue, 
        video_file_name, 
        metadata_file_name, 
        config=None, 
        process_name=None,
        logger_queue=None,
        logging_level=logging.DEBUG,
    ):
        super().__init__(name=process_name)
=======

class BaseWriter(mp.Process):
    def __init__(self, queue, video_file_name, metadata_file_name, config=None, fps=None):
        """An abstract parent class to write videos from a queue.

        Parameters
        ----------
        queue : multiprocessing.Queue
            A multiprocessing queue from which to read frames.

        video_file_name : str or Path
            The name of the video file to write.

        metadata_file_name : str or Path
            The name of the metadata file to write.

        config : dict
            A dictionary of configuration parameters for the writer.
            If None, a default config will be used.
            As of now, should contain fps.  #TODO: make fps a passable kwarg that can come from a global config param like for the cameras

        fps : int
            The frames per second of the video.
        """
        super().__init__()
>>>>>>> fbeab91d

        # Store params
        self.queue = queue
        self.video_file_name = video_file_name
        self.metadata_file_name = metadata_file_name
        self.config = config
        self.logger_queue = logger_queue
        self.logging_level = logging_level

        # File naming stuff
        # File name format is {prefix}.{start_timestamp}.{camera_name}.{serial_num}.{first_frame_number}.{extension}
        # and metadata is {full_filename.stem}.metadata.csv.

        # We want the stem to be everything up to the first frame number,
        # so that we can start new videos with the same stem + new frame number.
        self.orig_stem = ".".join(self.video_file_name.stem.split(".")[:-1])

        # Check user has passed at least an fps
        if config is None and fps is None:
            raise ValueError("At least fps must be specified, even if config is None.")

        # Set up the config
        if config is None:
            self.config = self.default_writer_config(fps).copy()
        else:
            self.validate_config()

        # Set pipe to be none initially
        self.pipe = None

        # Initialize frame counter
        self.frame_id = 0

    def initialize_metadata(self):
        with open(self.metadata_file_name, "w") as metadata_f:
            metadata_writer = csv.writer(metadata_f)
            metadata_writer.writerow(
                ["frame_id", "frame_timestamp", "frame_image_uid", "queue_size"]
            )
        self.metadata_file = open(self.metadata_file_name, "a")
        self.metadata_writer = csv.writer(self.metadata_file)

    def _get_new_pipe(self, data_shape):
        pass

    def run(self):

        # Set up the logger
        if self.logger_queue is None:
            # Just use the root logger
            self.logger = logging.getLogger()
        elif isinstance(self.logger_queue, mp.queues.Queue):
            # Create a logger for this process 
            # (it will automatically include the process name in the log output)
            logger = setup_child_logger(self.logger_queue, level=self.logging_level)
            self.logger = logger
            self.logger.debug("Created logger")
        else:
            raise ValueError(
                "logger_queue must be a multiprocessing.Queue or None."
            )

        # Get CSV writer for metadata file
        self.logger.debug("Creating metadata file")
        self.initialize_metadata()

        # Loop until we get a stop signal
        while True:
            # Get data from the queue
            data = self.queue.get()

            # If we get an empty tuple, stop
            if len(data) == 0:
                self.logger.debug("Got stop signal")
                break

            # Unpack the data
            # TODO: if we drop a frame, is current_frame still valid?
            img, camera_timestamp, current_frame = data

            # Get the metadata about the frame
            frame_image_uid = str(round(time.time(), 5)).zfill(5)
            try:
                qsize = self.queue.qsize()
            except NotImplementedError:
                qsize = np.nan

            # If the frame is corrupted (TODO: how does this check for corruption?)
            if img is None:
                self.logger.warning("Got empty frame (corruption?), continuing")
                continue

            # Write the metadata
            try:
                self.metadata_writer.writerow(
                    [current_frame, camera_timestamp, frame_image_uid, str(qsize)]
                )
            except ValueError as e:
                self.logger.error(
                    f"Failed to write metadata for frame {current_frame}, frame id: {self.frame_id}"
                )
                self.logger.error(e)
                raise

            # Reset the pipe if needed (after self._reset_writer())
            if self.pipe is None:
                data_shape = img.shape
                self._get_new_pipe(data_shape)
                self.logger.debug("Created new video pipe")

            # Write the frame
            self.append(img)

            # Increment the frame counter
            self.frame_id = self.frame_id + 1

            # If the current frame is greater than the max, create a new video and metadata file
            if self.frame_id >= self.config["max_video_frames"]:
                self.logger.info("Reached max vid frames, resetting writers")
                self._reset_writers()

        self.logger.debug(f"Closing writer pipe ({self.config['camera_name']})")
        self.close_video()

        self.logger.debug(f"Writer run finished ({self.config['camera_name']})")
        self.finish()

    def _reset_writers(self):
        # Reset the video writer
        self.close_video()
        self.video_file_name = (
            self.video_file_name.parent
            / f"{self.orig_stem}.{self.frame_id}{self.video_file_name.suffix}"  # nb: no dot before suffix because it's already there
        )
        
        # [new pipe will be created on next frame]

        # Reset the metadata writer
        self.metadata_file.close()
        self.metadata_file_name = (
            self.metadata_file_name.parent
            / f"{self.orig_stem}.{self.frame_id}.metadata.csv"
        )
        self.initialize_metadata()

        # Reset the frame id counter
        self.frame_id = 0

    def append(self, data):
        pass

    def close_video(self):
        pass

    def finish(self):
        pass


class NVC_Writer(BaseWriter):
    def __init__(
        self, 
        queue, 
        video_file_name, 
        metadata_file_name, 
        config=None, 
        process_name=None,
        logger_queue=None,
        logging_level=logging.DEBUG,
    ):

        super().__init__(
            queue=queue,
            video_file_name=video_file_name,
            metadata_file_name=metadata_file_name,
            config=config,
            process_name=process_name,
            logger_queue=logger_queue,
            logging_level=logging_level,
        )

        # VPF-specific stuff
        self.encFrame = np.ndarray(shape=(0), dtype=np.uint8)
        self.encFile = None
        self.img_dims = None
        self.nv12_placeholder = None  # placeholder for nv12 image
        self.frames_flushed = 0

    @staticmethod
    def default_writer_config(fps, gpu=0):
        """Generate a valid config for an NVC Writer."""
        if gpu is None:
            raise ValueError("GPU must be specified for NVC writer")
        config = {
            # pipeline params
            "fps": fps,
            "type": "nvc",
            "max_video_frames": 60 * 60 * fps * 24,  # one day
            "auto_remux_videos": True,
            # encoder params
            "pixel_format": "gray8",
            "preset": "P1",  # P1 fastest, P7 slowest / x = set(('apple', 'banana', 'cherry'))
            "codec": "h264",  # h264, hevc
            "profile": "high",  # high or baseline (?)
            "multipass": "0",  # "0", "fullres"
            "tuning_info": "ultra_low_latency",
            "fmt": "YUV420",
            "gpu": gpu,
            # additional params from CW
            "idrperiod": "256",
            "gop": "30",
        }

        return config

    def validate_config(self):
        # Check pixel format (only gray8 supported by VPF)
        assert (
            "pixel_format" in self.config
        ), "VPF requires pixel_format to be specified"
        assert (
            self.config["pixel_format"] == "gray8"
        ), "VPF only supports gray8 pixel format"

    def _get_new_pipe(self, data_shape):
        import PyNvCodec as nvc

        # TODO: make part of the config be exactly the dictionary that is passed to the encoder,
        # so that we can pass in arbitrary params.
        encoder_dictionary = {
            "preset": self.config["preset"],  # P1 is fastest, P7 is slowest
            "codec": self.config["codec"],  # "hevc",
            "s": f"{data_shape[1]}x{data_shape[0]}",
            "profile": self.config["profile"],
            "fps": str(int(self.config["fps"])),
            "multipass": self.config["multipass"],  # "fullres",  # "0",
            "tuning_info": self.config["tuning_info"],
            "fmt": self.config["fmt"],
            # "lookahead": "1", # how far to look ahead (more is slower but better quality)
            "idrperiod": self.config["idrperiod"],  # "256", # distance between I frames
            "gop": self.config["gop"],  # larger = faster
        }
        self.logger.debug(f"encoder dict ({encoder_dictionary}")
        self.pipe = nvc.PyNvEncoder(
            encoder_dictionary,
            gpu_id=self.config["gpu"],
            format=nvc.PixelFormat.NV12,
        )
        self.encFile = open(self.video_file_name, "wb")
        self._current_vid_muxing = False
        self.debug("Pipe created")

    def append(self, data):
        # Cast to uint8
        data = data.astype(np.uint8)

        # Convert to nv12, which is dims X by Y*1.5
        if self.nv12_placeholder is None:
            nv12_array = grey2nv12(data)
            self.img_dims = data.shape
            self.nv12_placeholder = nv12_array
        else:
            nv12_array = self.nv12_placeholder
            nv12_array[: self.img_dims[0], : self.img_dims[1]] = data

        try:
            success = self.pipe.EncodeSingleFrame(nv12_array, self.encFrame, sync=False)
        except Exception as e:
            success = False
            self.logger.debug(f"failed to create frame: {e}")

        if success:
            encByteArray = bytearray(self.encFrame)
            self.encFile.write(encByteArray)

    def close_video(self):
        # Flush the PyNvCodec encoder
        if self.pipe is not None:
            self.flush_enc_stream()

        # Close the video file
        if self.encFile is not None:
            if not self.encFile.closed:
                self.encFile.close()

        # Reset the pipe to None so that it can be reinitialized
        self.pipe = None

        # Set the video to be muxed if requested
        if self.config["auto_remux_videos"] and not self._current_vid_muxing:
            self._mux_video(self.video_file_name)

    def flush_enc_stream(self):
        # Encoder is asynchronous, so we need to flush it
        while True:
            success = self.pipe.FlushSinglePacket(self.encFrame)
            if success:
                encByteArray = bytearray(self.encFrame)
                self.encFile.write(encByteArray)
                self.frames_flushed += 1
            else:
                break

    def _mux_video(self, video_file_name):

        # Create a muxer process
        self.logger.debug(f"Creating muxer process for {video_file_name}")
        success_event = mp.Event()
        muxer = VideoMuxer(video_file_name, success_event)

        # Start the muxer process
        muxer.start()

        # Save the muxer process to be joined when the parent ends
        if not hasattr(self, "muxer_processes"):
            self.muxer_processes = []
        if not hasattr(self, "vids_muxed"):
            self.vids_muxed = []
        self.muxer_processes.append(muxer)
        self.vids_muxed.append(video_file_name)
        self._current_vid_muxing = True

    def finish(self):

        # Join the muxer processes and rename the videos
        if self.config["auto_remux_videos"] and hasattr(self, "muxer_processes"):
            self.logger.debug("Joining muxer processes")
            for vid, muxer in zip(self.vids_muxed, self.muxer_processes):
                muxer.join()
                if not muxer.success.is_set():
                    warnings.warn(f"Failed to mux {muxer.video_file_name}")
                else:
                    # Rename the muxed video
                    os.remove(vid)
                    muxed_video_file_name = vid.parent / f"{vid.stem}.muxed.mp4"
                    os.rename(muxed_video_file_name, vid)


class VideoMuxer(mp.Process):
    def __init__(self, target_file, success_event):
        super().__init__()
        if not isinstance(target_file, Path):
            target_file = Path(target_file)
        self.skip = False
        self.success = success_event
        self.video_file_name = target_file
        self._validate_target_file()

    def _validate_target_file(self):
        if self.video_file_name.suffix != ".mp4":
            warnings.warn("VideoMuxer only works on .mp4 files — skipping")
            self.skip = True

        if not self.video_file_name.exists():
            warnings.warn(
                f"VideoMuxer target file {self.video_file_name} does not exist"
            )
            self.skip = True

    def run(self):
        """
        In some prelim tests on O2 on other videos, this kind of muxing runs at
        about 100x, so it should be ok to run for one-hour-long videos.
        TODO:  make it a flag that can be ignored and also make sure it handles multiple videos for each camera elegantly
        Ie the code right now allows you to create new videos every n frames so there will be 4 5 min vids instead of 1 20min
        """

        # Exit early if there's an issue detected
        if self.skip:
            return

        # ffmpeg can't operate in place, so we need to make a tmp file name for the muxed video
        # and then delete the origin + rename the muxed one
        tmp_file_name = (
            self.video_file_name.parent / f"{self.video_file_name.stem}.muxed.mp4"
        )

        # Generate an ffmpeg subprocess command to mux the video
        command = [
            "ffmpeg",
            "-y",
            "-loglevel",
            "error",  # suppress ffmpeg output
            "-i",
            str(self.video_file_name),
            "-c:v",
            "copy",
            "-f",
            "mp4",
            str(tmp_file_name),
        ]

        # Run the muxing once the video is ready (ie released by the writer)
        self._mux_pipe = subprocess.Popen(command)

        # Wait for the muxing to finish
        self._mux_pipe.wait()

        # NB: don't try to delete / rename the files here, it throws weird permission errors.

        # TODO: check exit code of subproc, if error, dont delete the original file
        # Declare success!
        self.success.set()


# TODO: deal with ffmpeg warning:
# "Timestamps are unset in a packet for stream 0. This is deprecated and will stop working in the future. Fix your code to set the timestamps properly"
class FFMPEG_Writer(BaseWriter):
    def __init__(
        self, 
        queue, 
        video_file_name, 
        metadata_file_name, 
        config=None, 
        process_name=None,
        logger_queue=None,
        logging_level=logging.DEBUG,
    ):

        super().__init__(
            queue=queue,
            video_file_name=video_file_name,
            metadata_file_name=metadata_file_name,
            config=config,
            process_name=process_name,
            logger_queue=logger_queue,
            logging_level=logging_level,
        )

        # FFMPEG-specific stuff
        pass

        # Read in the config
        self.validate_config()

    def validate_config(self):
        # Check pixel format
        assert "pixel_format" in self.config, "pixel_format msut be specified"

    def append(self, data):
        # Convert to the correct data format
        if self.config["pixel_format"] == "gray8":
            data = data.astype(np.uint8)
        elif self.config["pixel_format"] == "gray16":
            data = data.astype(np.uint16)

        # Write it to the pipe
        self.pipe.stdin.write(data.tobytes())

    def _get_new_pipe(self, data_shape):
        # Generate the ffmpeg command
        command = FFMPEG_Writer.create_ffmpeg_pipe_command(
            self.video_file_name,
            data_shape,
            self.config["fps"],
            quality=self.config["quality"],
            pixel_format=self.config["pixel_format"],
            gpu=self.config["gpu"],
            depth=self.config["depth"],
            loglevel=self.config["loglevel"],
        )

        # Create a subprocess pipe to write frames
        with (
            open(f"{str(self.video_file_name)}.stdout.txt", "w") as f_out,
            open(f"{str(self.video_file_name)}.stderr.txt", "w") as f_err,
        ):
            self.pipe = subprocess.Popen(
                command,
                stdin=subprocess.PIPE,
                stdout=f_out,  # standard output is redirected to 'stdout.txt'
                stderr=f_err,  # standard error is redirected to 'stderr.txt'
            )

    def close_video(self):
        if self.pipe is not None:
            self.pipe.stdin.close()
        self.pipe = None

    @staticmethod
    def default_writer_config(fps, vid_type="ir", gpu=None):
        """A default config dict for an ffmpeg writer.

        Frame size tbd on the fly.
        """
        config = {
            "fps": fps,
            "max_video_frames": 60 * 60 * fps * 24,  # one day
            "quality": 15,
            "loglevel": "error",
            "type": "ffmpeg",
        }

        if vid_type == "ir":
            # Use uint8 for ir vids
            config["pixel_format"] = "gray8"

            # Use a pixel format that is readable by most players
            config["output_px_format"] = "yuv420p"  # Output pixel format

            # Set codec and preset depending on whether we have a gpu
            if gpu is not None:
                config["video_codec"] = "h264_nvenc"
                config["gpu"] = gpu
                config["preset"] = "p1"  # p1 - p7, p1 is fastest, p7 is slowest
            else:
                config["video_codec"] = "libx264"
                config["preset"] = "ultrafast"
                config["gpu"] = None

            config["depth"] = False

        elif vid_type == "depth":
            # Use uint16 for depth vids
            config["pixel_format"] = "grey16"
            config["video_codec"] = "ffv1"  # lossless depth
            config["depth"] = True
            config["gpu"] = None

        return config

    @staticmethod
    def create_ffmpeg_pipe_command(
        filename,
        frame_shape,
        fps,
        quality=15,
        pixel_format="gray8",
        gpu=None,
        depth=False,
        loglevel="error",
    ):
        """Create a pipe for ffmpeg"""
        # Get the size of the frame
        frame_size = "{0:d}x{1:d}".format(frame_shape[1], frame_shape[0])
        if not depth:
            # Prepare the basic ffmpeg command
            command = [
                "ffmpeg",
                "-loglevel",
                loglevel,
                "-y",  # Overwrite existing file without asking
                "-f",
                "rawvideo",
                "-vcodec",
                "rawvideo",
                "-pix_fmt",
                pixel_format,  # Input pixel format (gray8, gray16, etc.)
                "-s",
                frame_size,  # Input frame size
                "-r",
                str(fps),  # Input frames per second
                "-i",
                "-",  # Read input from stdin
                "-an",  # No audio
            ]

            if gpu is not None:
                # GPU encoding options using h264_nvenc codec
                command += [
                    "-c:v",
                    "h264_nvenc",  # "av1_nvenc", "h264_nvenc" "hevc_nvenc"  # TODO: this still requires nvenc to be installed?
                    "-preset",
                    "p1",
                    "-qp",
                    str(quality),  # Video quality (0-51, lower is better)
                    "-gpu",
                    str(gpu),  # Specify which GPU to use for encoding
                    "-vsync",
                    "0",  # Disable frame rate synchronization
                    "-2pass",
                    "0",  # Disable two-pass encoding
                ]
            else:
                # CPU encoding options using libx264 codec
                if pixel_format in ["gray16", "grey16"]:
                    command += ["-vcodec", "ffv1"]
                else:
                    command += ["-c:v", "libx264"]
                command += [
                    "-preset",
                    "ultrafast",
                    "-crf",
                    str(quality),  # Video quality (0-51, lower is better)
                    "-threads",
                    "4",  # Number of threads to use for encoding
                ]

            if pixel_format not in ["gray16", "grey16"]:
                command += ["-pix_fmt", "yuv420p"]  # Output pixel format

            # Additional options for output format and filename
            command += [str(filename)]  # Output filename
        else:
            codec = "ffv1"
            command = [
                "ffmpeg",
                "-y",
                "-framerate",
                str(fps),
                "-f",
                "rawvideo",
                "-s",
                frame_size,
                "-pix_fmt",
                pixel_format,
                "-i",
                "-",
                "-an",
                "-vcodec",
                codec,
                # "-c:v",
                # "libx264",
                str(filename),
            ]

        return command


def get_writer(
    queue, 
    video_file_name, 
    metadata_file_name, 
    writer_type="nvc", 
    config=None,
    process_name=None,
    logger_queue=None,
    logging_level=logging.DEBUG,
):
    """Get a Writer object."""
    if writer_type == "nvc":
        writer = NVC_Writer(
<<<<<<< HEAD
            queue, video_file_name, metadata_file_name, config=config, process_name=process_name, logger_queue=logger_queue, logging_level=logging_level
=======
            queue, video_file_name, metadata_file_name, config=config
>>>>>>> fbeab91d
        )
    elif writer_type == "ffmpeg":
        writer = FFMPEG_Writer(
            queue, video_file_name, metadata_file_name, config=config, process_name=process_name, logger_queue=logger_queue, logging_level=logging_level
        )
    else:
        raise ValueError(f"Unrecognized writer type: {writer_type}")
    return writer


def grey2nv12(frame):
    """Convert greyscale image to nv12"""
    # Convert grayscale to Y channel in YUV
    Y = frame.astype(np.uint8)

    # U and V channels are set to 128 (for a grayscale image, chroma channels remain constant)
    U = np.full((frame.shape[0] // 2, frame.shape[1] // 2), 128, dtype=np.uint8)
    V = np.full((frame.shape[0] // 2, frame.shape[1] // 2), 128, dtype=np.uint8)

    # Interleave U and V for NV12 format
    UV = np.empty((U.shape[0], U.shape[1] * 2), dtype=np.uint8)
    UV[:, 0::2] = U
    UV[:, 1::2] = V

    # Stack Y and UV to create the NV12 format
    nv12 = np.vstack((Y, UV))

    return nv12<|MERGE_RESOLUTION|>--- conflicted
+++ resolved
@@ -9,65 +9,13 @@
 
 import numpy as np
 
-<<<<<<< HEAD
 from multicamera_acquisition.logging_utils import setup_child_logger
 
-# for reference only
-NVIDIA_SETTINGS = """
-    make_pair("codec", "video codec: {'codec' : 'h264'}"),
-    make_pair("preset", "nvenc preset: {'preset' : 'P4'}"),
-    make_pair("tuning_info",
-            "how to tune nvenc: {'tuning_info' : 'high_quality'}"),
-    make_pair("profile", "h.264 profile: {'profile' : 'high'}"),
-    make_pair("max_res", "max resolution: {'max_res' : '3840x2160'}"),
-    make_pair("s", "video frame size: {'s' : '1920x1080'}"),
-    make_pair("fps", "video fps: {'fps' : '30'}"),
-    make_pair("bf", "number of b frames: {'bf' : '3'}"),
-    make_pair("gop", "gop size: {'gop' : '30'}"),
-    make_pair("bitrate", "bitrate: {'bitrate' : '10M'}"),
-    make_pair("multipass", "multi-pass encoding: {'multipass' : 'fullres'}"),
-    make_pair("ldkfs", "low-delay key frame: {'ldkfs' : ''}"),
-    make_pair("maxbitrate", "max bitrate: {'maxbitrate' : '20M'}"),
-    make_pair("vbvbufsize", "vbv buffer size: {'vbvbufsize' : '10M'}"),
-    make_pair("vbvinit", "init vbv buffer size: {'vbvinit' : '10M'}"),
-    make_pair("cq", "cq parameter: {'cq' : ''}"),
-    make_pair("rc", "rc mode: {'rc' : 'cbr'}"),
-    make_pair("initqp", "initial qp parameter value: {'initqp' : '32'}"),
-    make_pair("qmin", "minimum qp: {'qmin' : '28'}"),
-    make_pair("qmax", "maximum qp: {'qmax' : '36'}"),
-    make_pair("constqp", "const qp mode: {'constqp' : ''}"),
-    make_pair("temporalaq",
-            "temporal adaptive quantization: {'temporalaq' : ''}"),
-    make_pair("lookahead", "look ahead encoding: {'lookahead' : '8'}"),
-    make_pair("aq", "adaptive quantization: {'aq' : ''}"),
-    make_pair("fmt", "pixel format: {'fmt' : 'YUV444'}"),
-    make_pair("idrperiod", "distance between I frames: {'idrperiod' : '256'}"),
-    make_pair("numrefl0",
-            "number of ref frames in l0 list: {'numrefl0' : '4'}"),
-    make_pair("numrefl1",
-            "number of ref frames in l1 list: {'numrefl1' : '4'}"),
-    make_pair("repeatspspps",
-            "enable writing of Sequence and Picture parameter for every IDR "
-            "frame: {'repeatspspps' : '0'}")};
-"""
-
 
 class BaseWriter(mp.Process):
-    def __init__(
-        self, 
-        queue, 
-        video_file_name, 
-        metadata_file_name, 
-        config=None, 
-        process_name=None,
+    def __init__(self, queue, video_file_name, metadata_file_name, config=None, process_name=None,
         logger_queue=None,
-        logging_level=logging.DEBUG,
-    ):
-        super().__init__(name=process_name)
-=======
-
-class BaseWriter(mp.Process):
-    def __init__(self, queue, video_file_name, metadata_file_name, config=None, fps=None):
+        logging_level=logging.DEBUG, fps=None):
         """An abstract parent class to write videos from a queue.
 
         Parameters
@@ -89,8 +37,7 @@
         fps : int
             The frames per second of the video.
         """
-        super().__init__()
->>>>>>> fbeab91d
+        super().__init__(name=process_name)
 
         # Store params
         self.queue = queue
@@ -722,11 +669,7 @@
     """Get a Writer object."""
     if writer_type == "nvc":
         writer = NVC_Writer(
-<<<<<<< HEAD
             queue, video_file_name, metadata_file_name, config=config, process_name=process_name, logger_queue=logger_queue, logging_level=logging_level
-=======
-            queue, video_file_name, metadata_file_name, config=config
->>>>>>> fbeab91d
         )
     elif writer_type == "ffmpeg":
         writer = FFMPEG_Writer(
