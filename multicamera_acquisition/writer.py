import csv
import logging
import multiprocessing as mp
import os
import cv2
import subprocess
import time
import traceback
import warnings
from pathlib import Path

import numpy as np

from multicamera_acquisition.logging_utils import setup_child_logger


class BaseWriter(mp.Process):
    def __init__(
        self,
        queue,
        video_file_name,
        metadata_file_name,
        camera_pixel_format="Mono8",
        config=None,
        process_name=None,
        logger_queue=None,
        logging_level=logging.DEBUG,
        fps=None,
    ):
        """An abstract parent class to write videos from a queue.

        Parameters
        ----------
        queue : multiprocessing.Queue
            A multiprocessing queue from which to read frames.
            The data should be a tuple of format: (img, line_status, camera_timestamp, self.frames_received)

        video_file_name : str or Path
            The name of the video file to write.

        metadata_file_name : str or Path
            The name of the metadata file to write.

        camera_pixel_format : str
            Format of image data passed to writer.

        config : dict
            A dictionary of configuration parameters for the writer.
            If None, a default config will be used.
            As of now, should contain fps.  #TODO: make fps a passable kwarg that can come from a global config param like for the cameras

        fps : int
            The frames per second of the video.
        """
        super().__init__(name=process_name)

        # Store params
        self.queue = queue
        self.video_file_name = Path(video_file_name)
        self.metadata_file_name = metadata_file_name
        self.camera_pixel_format = camera_pixel_format
        self.config = config
        self.logger_queue = logger_queue
        self.logging_level = logging_level

        # File naming stuff
        # File name format is {prefix}.{start_timestamp}.{camera_name}.{serial_num}.{first_frame_number}.{extension}
        # and metadata is {full_filename.stem}.metadata.csv.

        # We want the stem to be everything up to the first frame number,
        # so that we can start new videos with the same stem + new frame number.
        if self.config["max_video_frames"] is not None:
            self.orig_stem = ".".join(self.video_file_name.stem.split("."))
            self.video_file_name = self.video_file_name.parent / (
                self.orig_stem + ".0" + self.video_file_name.suffix
            )
            self.metadata_file_name = str(self.video_file_name).replace(
                ".mp4", ".metadata.csv"
            )

        # Check user has passed at least an fps
        if config is None and fps is None:
            raise ValueError("At least fps must be specified, even if config is None.")

        # Set up the config
        if config is None:
            self.config = self.default_writer_config(fps).copy()
        else:
            self.validate_config()

        # Set pipe to be none initially
        self.pipe = None

        # Initialize frame counter
        self.frames_received = 0

    def initialize_metadata(self):
        with open(self.metadata_file_name, "w", newline="") as metadata_f:
            metadata_writer = csv.writer(metadata_f)
            metadata_writer.writerow(
                [
                    "frames_received",
                    "frame_timestamp",
                    "frame_image_uid",
                    "queue_size",
                    "line_status",
                ]
            )
        self.metadata_file = open(self.metadata_file_name, "a", newline="")
        self.metadata_writer = csv.writer(self.metadata_file)

    def _get_new_pipe(self, data_shape):
        pass

    def run(self):
<<<<<<< HEAD
=======
        # Set the process group ID to to the process ID so it isn't affected by the main process's stop signal
        if os.name == "posix":
            os.setpgid(0, 0)

>>>>>>> 27a86ef7
        # Set up the logger
        if self.logger_queue is None:
            # Just use the root logger
            self.logger = logging.getLogger()
        elif isinstance(self.logger_queue, mp.queues.Queue):
            # Create a logger for this process
            # (it will automatically include the process name in the log output)
            logger = setup_child_logger(self.logger_queue, level=self.logging_level)
            self.logger = logger
            self.logger.debug("Created logger")
        else:
            raise ValueError("logger_queue must be a multiprocessing.Queue or None.")

        # Get CSV writer for metadata file
        self.logger.debug("Creating metadata file")
        self.initialize_metadata()

        # Loop until we get a stop signal
        self.frames_written_to_current_video = 0
        try:

            while True:
                # Get data from the queue
                self.logger.debug("Getting data")
                data = self.queue.get()
                self.logger.debug("Got data")

                # If we get an empty tuple, stop
                if len(data) == 0:
                    self.logger.debug("Got stop signal")
                    break

                # Unpack the data
                self.logger.debug("Unpacking data")
                img, line_status, camera_timestamp, self.frames_received = data
                self.logger.debug("Unpacked data")

                # Get the metadata about the frame
                self.logger.debug("Getting metadata")
                frame_image_uid = str(round(time.time(), 5)).zfill(5)
                try:
                    qsize = self.queue.qsize()
                except NotImplementedError:
                    qsize = np.nan

                self.logger.debug("Got metadata")

                # If the frame is corrupted (TODO: how does this check for corruption?)
                if img is None:
                    self.logger.warning("Got empty frame (corruption?), continuing")
                    continue

                # Write the metadata
                try:
                    self.metadata_writer.writerow(
                        [
                            self.frames_received,
                            camera_timestamp,
                            frame_image_uid,
                            str(qsize),
                            str(line_status),
                        ]
                    )
                except ValueError as e:
                    self.logger.error(
                        f"Failed to write metadata for frame {self.frames_received}"
                    )
                    self.logger.error(e)
                    raise

                # Create (at beginning) or reset (after self._reset_writer()) the pipe if needed
                if self.pipe is None:
                    self.logger.debug("Getting new pipe")
                    data_shape = img.shape
                    self._get_new_pipe(data_shape)

                # Write the frame
                self.logger.debug(
                    f"Writing frame {self.frames_written_to_current_video}..."
                )
                # print(f"Writing frame {self.frames_written_to_current_video}...")
                self.append(img)
                self.logger.debug("Frame written")
                self.frames_written_to_current_video += 1

                # If the current frame is greater than the max, create a new video and metadata file
                if (
                    self.config["max_video_frames"] is not None
                    and self.frames_written_to_current_video
                    >= self.config["max_video_frames"]
                ):
                    self.logger.info("Reached max vid frames, resetting writers")
                    self._reset_writers()

        except Exception as e:
            self.logger.error(traceback.format_exc())
            raise e

        self.logger.debug(f"Closing writer pipe ({self.config['camera_name']})")
        self.close_video()

        self.logger.debug(f"Writer run finished ({self.config['camera_name']})")
        self.finish()

    def _reset_writers(self):
        # Reset the video writer
        self.close_video()
        self.frames_written_to_current_video = 0
        self.video_file_name = self.video_file_name.parent / (
            self.orig_stem + f".{self.frames_received}" + self.video_file_name.suffix
        )

        # [new pipe will be created on next frame]

        # Reset the metadata writer
        self.metadata_file.close()
        self.metadata_file_name = str(self.video_file_name).replace(
            ".mp4", ".metadata.csv"
        )
        self.initialize_metadata()

        self.logger.debug(
            f"Reset writers for {self.config['camera_name']} with new video file {self.video_file_name} and total received frames {self.frames_received}"
        )

    def append(self, data):
        pass

    def close_video(self):
        pass

    def finish(self):
        pass


class NVC_Writer(BaseWriter):
    def __init__(
        self,
        queue,
        video_file_name,
        metadata_file_name,
        camera_pixel_format="Mono8",
        config=None,
        process_name=None,
        logger_queue=None,
        logging_level=logging.DEBUG,
    ):
<<<<<<< HEAD
=======

        assert camera_pixel_format in ["Mono8", "BayerRG8"]

>>>>>>> 27a86ef7
        super().__init__(
            queue=queue,
            video_file_name=video_file_name,
            metadata_file_name=metadata_file_name,
            config=config,
            camera_pixel_format=camera_pixel_format,
            process_name=process_name,
            logger_queue=logger_queue,
            logging_level=logging_level,
        )

        # VPF-specific stuff
        self.encFrame = np.ndarray(shape=(0), dtype=np.uint8)
        self.encFile = None
        self.img_dims = None
        self.nv12_placeholder = None  # placeholder for nv12 image
        self.frames_flushed = 0
        self._current_vid_muxing = False

    @staticmethod
    def default_writer_config(fps, gpu=0):
        """Generate a valid config for an NVC Writer."""
        if gpu is None:
            raise ValueError("GPU must be specified for NVC writer")
        config = {
            # pipeline params
            "fps": fps,
            "type": "nvc",
            "max_video_frames": None,  # None means no limit; otherwise, pass an int
            "auto_remux_videos": True,
            # encoder params
            "preset": "P1",  # P1 fastest, P7 slowest / x = set(('apple', 'banana', 'cherry'))
            "codec": "h264",  # h264, hevc
            "profile": "high",  # high or baseline (?)
            "multipass": "0",  # "0", "fullres"
            "tuning_info": "ultra_low_latency",
            "fmt": "YUV420",
            "gpu": gpu,
            "idrperiod": "256",
            "gop": "30",
            "rc": "constqp",  # cbr, vbr, constqp
            "bitrate": "10M",  # target br (ignored for constqp)
            "maxbitrate": "20M",  # max br (ignored for constqp)
            "constqp": "27",  # (only for rc=constqp)
        }
        return config

    def validate_config(self):
        pass

    def _get_new_pipe(self, data_shape):
        import PyNvCodec as nvc  # TODO: this should happen before the recording starts

        # TODO: make part of the config be exactly the dictionary that is passed to the encoder,
        # so that we can pass in arbitrary params.
        encoder_dictionary = {
            "preset": self.config["preset"],  # P1 is fastest, P7 is slowest
            "codec": self.config["codec"],  # "hevc",
            "s": f"{data_shape[1]}x{data_shape[0]}",
            "profile": self.config["profile"],
            "fps": str(int(self.config["fps"])),
            "multipass": self.config["multipass"],  # "fullres",  # "0",
            "tuning_info": self.config["tuning_info"],
            "fmt": self.config["fmt"],
            # "lookahead": "1", # how far to look ahead (more is slower but better quality)
            "idrperiod": self.config["idrperiod"],  # "256", # distance between I frames
            "gop": self.config["gop"],  # larger = faster,
            "rc": self.config["rc"],  # "cbr",  # "vbr", "constqp",
        }
        
        if self.config["rc"] == "constqp":
            encoder_dictionary["constqp"] = str(self.config["constqp"])
        elif self.config["rc"] == "vbr":
            encoder_dictionary["maxbitrate"] = self.config["maxbitrate"]
        elif self.config["rc"] == "cbr":
            encoder_dictionary["bitrate"] = self.config["bitrate"]

        self.logger.debug(f"Created new pipe with encoder dict ({encoder_dictionary}")
        self.pipe = nvc.PyNvEncoder(
            encoder_dictionary,
            gpu_id=self.config["gpu"],
            format=nvc.PixelFormat.NV12,
        )
        self.encFile = open(self.video_file_name, "wb")
        self._current_vid_muxing = False
        self.logger.debug("Pipe created")

    def append(self, data):
        # Cast to uint8
        data = data.astype(np.uint8)

        if self.camera_pixel_format == "Mono8":
            # Convert to nv12, which is dims X by Y*1.5
            if self.nv12_placeholder is None:
                nv12_array = grey2nv12(data)
                self.img_dims = data.shape
                self.nv12_placeholder = nv12_array
            else:
                nv12_array = self.nv12_placeholder
                nv12_array[: self.img_dims[0], : self.img_dims[1]] = data
            img_array = nv12_array

        elif self.camera_pixel_format == "BayerRG8":
            nv12_array = bayer2nv12(data)

        try:
            success = self.pipe.EncodeSingleFrame(nv12_array, self.encFrame, sync=False)
        except Exception as e:
            success = False
            self.logger.debug(f"failed to create frame: {e}")

        if success:
            encByteArray = bytearray(self.encFrame)
            self.encFile.write(encByteArray)

    def close_video(self):
        # Flush the PyNvCodec encoder
        if self.pipe is not None:
            self.flush_enc_stream()

        # Close the video file
        if self.encFile is not None:
            if not self.encFile.closed:
                self.encFile.close()

        # Reset the pipe to None so that it can be reinitialized
        self.pipe = None

        # Set the video to be muxed if requested
        if self.config["auto_remux_videos"] and not self._current_vid_muxing:
            self._mux_video(self.video_file_name)

    def flush_enc_stream(self):
        # Encoder is asynchronous, so we need to flush it
        while True:
            success = self.pipe.FlushSinglePacket(self.encFrame)
            if success:
                encByteArray = bytearray(self.encFrame)
                self.encFile.write(encByteArray)
                self.frames_flushed += 1
            else:
                break

    def _mux_video(self, video_file_name):
        # Create a muxer process
        self.logger.debug(f"Creating muxer process for {video_file_name}")
        success_event = mp.Event()
        muxer = VideoMuxer(video_file_name, success_event)

        # Start the muxer process
        muxer.start()

        # Save the muxer process to be joined when the parent ends
        if not hasattr(self, "muxer_processes"):
            self.muxer_processes = []
        if not hasattr(self, "vids_muxed"):
            self.vids_muxed = []
        self.muxer_processes.append(muxer)
        self.vids_muxed.append(video_file_name)
        self._current_vid_muxing = True

    def finish(self):
        # Join the muxer processes and rename the videos
        if self.config["auto_remux_videos"] and hasattr(self, "muxer_processes"):
            self.logger.debug("Joining muxer processes")
            for vid, muxer in zip(self.vids_muxed, self.muxer_processes):
                muxer.join()
                if not muxer.success.is_set():
                    warnings.warn(f"Failed to mux {muxer.video_file_name}")
                else:
                    # Rename the muxed video
                    os.remove(vid)
                    muxed_video_file_name = vid.parent / f"{vid.stem}.muxed.mp4"
                    os.rename(muxed_video_file_name, vid)


class VideoMuxer(mp.Process):
    def __init__(self, target_file, success_event):
        super().__init__()
        if not isinstance(target_file, Path):
            target_file = Path(target_file)
        self.skip = False
        self.success = success_event
        self.video_file_name = target_file
        self._validate_target_file()

    def _validate_target_file(self):
        if self.video_file_name.suffix != ".mp4":
            warnings.warn("VideoMuxer only works on .mp4 files — skipping")
            self.skip = True

        if not self.video_file_name.exists():
            warnings.warn(
                f"VideoMuxer target file {self.video_file_name} does not exist"
            )
            self.skip = True

    def run(self):
        """
        In some prelim tests on O2 on other videos, this kind of muxing runs at
        about 100x, so it should be ok to run for one-hour-long videos.
        TODO:  make it a flag that can be ignored and also make sure it handles multiple videos for each camera elegantly
        Ie the code right now allows you to create new videos every n frames so there will be 4 5 min vids instead of 1 20min
        """
        # Set the process group ID to to the process ID so it isn't affected by the main process's stop signal
        if os.name == "posix":
            os.setpgid(0, 0)

        # Exit early if there's an issue detected
        if self.skip:
            return

        # ffmpeg can't operate in place, so we need to make a tmp file name for the muxed video
        # and then delete the origin + rename the muxed one
        tmp_file_name = (
            self.video_file_name.parent / f"{self.video_file_name.stem}.muxed.mp4"
        )

        # Generate an ffmpeg subprocess command to mux the video
        command = [
            "ffmpeg",
            "-y",
            "-loglevel",
            "error",  # suppress ffmpeg output
            "-i",
            str(self.video_file_name),
            "-c:v",
            "copy",
            "-f",
            "mp4",
            str(tmp_file_name),
        ]

        # Run the muxing once the video is ready (ie released by the writer)
        self._mux_pipe = subprocess.Popen(command)

        # Wait for the muxing to finish
        self._mux_pipe.wait()

        # NB: don't try to delete / rename the files here, it throws weird permission errors.

        # TODO: check exit code of subproc, if error, dont delete the original file
        # Declare success!
        self.success.set()


# TODO: deal with ffmpeg warning:
# "Timestamps are unset in a packet for stream 0. This is deprecated and will stop working in the future. Fix your code to set the timestamps properly"
class FFMPEG_Writer(BaseWriter):
    def __init__(
        self,
        queue,
        video_file_name,
        metadata_file_name,
        camera_pixel_format="Mono8",
        config=None,
        process_name=None,
        logger_queue=None,
        logging_level=logging.DEBUG,
    ):
        super().__init__(
            queue=queue,
            video_file_name=video_file_name,
            metadata_file_name=metadata_file_name,
            camera_pixel_format=camera_pixel_format,
            config=config,
            process_name=process_name,
            logger_queue=logger_queue,
            logging_level=logging_level,
        )

        # FFMPEG-specific stuff
        pass

        # Read in the config
        self.validate_config()

    def validate_config(self):
        # Check pixel format
        assert "pixel_format" in self.config, "pixel_format must be specified"

    def append(self, data):
        self.logger.debug("Entered append")

        # Convert to the correct data format
        if self.config["pixel_format"] == "gray16":
            data = data.astype(np.uint16)
        else:
            data = data.astype(np.uint8)

        if self.camera_pixel_format == "BayerRG8":
            data = cv2.cvtColor(data, cv2.COLOR_BAYER_RG2BGR)

        self.logger.debug("Converted data to correct format")

        # Write it to the pipe
        self.pipe.stdin.write(data.tobytes())

        # DEBUGGING
        # try:
        #     self.logger.debug("trying to convert to bytes...")
        #     data.tobytes()
        # except Exception as e:
        #     self.logger.error(f"Failed to convert frame to bytes: {e}")
        #     self.logger.error(traceback.format_exc())

        # np.save(join("/Users/jonahpearl/Documents/PiN/Datta_lab/tmp/facecam_tests/raw_frames", f"frame_{self.frames_received}.npy"), data)

        # try:
        #     self.logger.debug("trying to write to pipe...")
        #     self.pipe.stdin.write(data.tobytes())
        # except Exception as e:
        #     self.logger.error(f"Failed to write frame to pipe: {e}")
        #     self.logger.error(traceback.format_exc())

    def _get_new_pipe(self, data_shape):
        # Generate the ffmpeg command

        command = FFMPEG_Writer.create_ffmpeg_pipe_command(
            self.video_file_name,
            data_shape,
            self.config["fps"],
            quality=self.config["quality"],
            pixel_format=self.config["pixel_format"],
            gpu=self.config["gpu"],
            depth=self.config["depth"],
            loglevel=self.config["loglevel"],
        )

        # Create a subprocess pipe to write frames
        # TODO: give user option to save ffmpeg logs to an output file.
        # Having trouble getting them to write directly to the mp logger.
        self.pipe = subprocess.Popen(
            command,
            stdin=subprocess.PIPE,
        )

    def close_video(self):
        self.logger.debug("Closing video")
        if self.pipe is not None:
            self.pipe.stdin.close()
        self.pipe = None

    @staticmethod
    def default_writer_config(fps, vid_type="ir", gpu=None):
        """A default config dict for an ffmpeg writer.

        Frame size tbd on the fly.
        """
        assert vid_type in [
            "ir",
            "color",
            "depth",
        ], "vid_type must be one of ['color', 'depth', 'ir']"

        config = {
            "fps": fps,
            "max_video_frames": None,  # None means no limit; otherwise, pass an int
            "quality": 15,
            "loglevel": "error",
            "type": "ffmpeg",
        }

        if vid_type == "depth":
            # Use uint16 for depth vids
            config["pixel_format"] = "gray16"
            config["video_codec"] = "ffv1"  # lossless depth
            config["depth"] = True
            config["gpu"] = None

        else:
            # Use uint8 for ir vids
            if vid_type == "ir":
                config["pixel_format"] = "gray8"
            elif vid_type == "color":
                config["pixel_format"] = "rgb24"

            # Set codec and preset depending on whether we have a gpu
            if gpu is not None:
                config["gpu"] = gpu
                config["preset"] = "p1"  # p1 - p7, p1 is fastest, p7 is slowest
            else:
                config["preset"] = "ultrafast"
                config["gpu"] = None

            config["depth"] = False

        return config

    @staticmethod
    def create_ffmpeg_pipe_command(
        filename,
        frame_shape,
        fps,
        quality=15,
        pixel_format="gray8",
        gpu=None,
        depth=False,
        loglevel="error",
    ):
        """Create a pipe for ffmpeg"""
        # Get the size of the frame
        frame_size = "{0:d}x{1:d}".format(frame_shape[1], frame_shape[0])
        if not depth:
            # Prepare the basic ffmpeg command
            command = [
                "ffmpeg",
                "-loglevel",
                loglevel,
                "-y",  # Overwrite existing file without asking
                "-f",
                "rawvideo",
                "-vcodec",
                "rawvideo",
                "-pix_fmt",
                pixel_format,  # Input pixel format (gray8, gray16, etc.)
                "-s",
                frame_size,  # Input frame size
                "-r",
                str(fps),  # Input frames per second
                "-i",
                "-",  # Read input from stdin
                "-an",  # No audio
            ]

            if gpu is not None:
                # GPU encoding options using h264_nvenc codec
                command += [
                    "-c:v",
                    "h264_nvenc",  # "av1_nvenc", "h264_nvenc" "hevc_nvenc"  # TODO: this still requires nvenc to be installed?
                    "-preset",
                    "p1",
                    "-qp",
                    str(quality),  # Video quality (0-51, lower is better)
                    "-gpu",
                    str(gpu),  # Specify which GPU to use for encoding
                    "-vsync",
                    "0",  # Disable frame rate synchronization
                    "-2pass",
                    "0",  # Disable two-pass encoding
                ]
            else:
                # CPU encoding options using libx264 codec
                if pixel_format in ["gray16", "gray16"]:
                    command += ["-vcodec", "ffv1"]
                else:
                    command += ["-c:v", "libx264"]
                command += [
                    "-preset",
                    "ultrafast",
                    "-crf",
                    str(quality),  # Video quality (0-51, lower is better)
                    "-threads",
                    "4",  # Number of threads to use for encoding
                ]

            if pixel_format not in ["gray16", "gray16"]:
                command += ["-pix_fmt", "yuv420p"]  # Output pixel format

            # Additional options for output format and filename
            command += [str(filename)]  # Output filename
        else:
            codec = "ffv1"
            command = [
                "ffmpeg",
                "-loglevel",
                loglevel,
                "-y",
                "-framerate",
                str(fps),
                "-f",
                "rawvideo",
                "-s",
                frame_size,
                "-pix_fmt",
                pixel_format,
                "-i",
                "-",
                "-an",
                "-vcodec",
                codec,
                # "-c:v",
                # "libx264",
                str(filename),
            ]

        return command


def get_writer(
    queue,
    video_file_name,
    metadata_file_name,
    camera_pixel_format="Mono8",
    writer_type="nvc",
    config=None,
    process_name=None,
    logger_queue=None,
    logging_level=logging.DEBUG,
):
    """Get a Writer object."""
    if writer_type == "nvc":
        writer = NVC_Writer(
            queue,
            video_file_name,
            metadata_file_name,
            camera_pixel_format=camera_pixel_format,
            config=config,
            process_name=process_name,
            logger_queue=logger_queue,
            logging_level=logging_level,
        )
    elif writer_type == "ffmpeg":
        writer = FFMPEG_Writer(
            queue,
            video_file_name,
            metadata_file_name,
            camera_pixel_format=camera_pixel_format,
            config=config,
            process_name=process_name,
            logger_queue=logger_queue,
            logging_level=logging_level,
        )
    else:
        raise ValueError(f"Unrecognized writer type: {writer_type}")
    return writer


def grey2nv12(frame):
    """Convert greyscale image to nv12"""
    # Convert grayscale to Y channel in YUV
    Y = frame.astype(np.uint8)

    # U and V channels are set to 128 (for a grayscale image, chroma channels remain constant)
    U = np.full((frame.shape[0] // 2, frame.shape[1] // 2), 128, dtype=np.uint8)
    V = np.full((frame.shape[0] // 2, frame.shape[1] // 2), 128, dtype=np.uint8)

    # Interleave U and V for NV12 format
    UV = np.empty((U.shape[0], U.shape[1] * 2), dtype=np.uint8)
    UV[:, 0::2] = U
    UV[:, 1::2] = V

    # Stack Y and UV to create the NV12 format
    nv12 = np.vstack((Y, UV))

    return nv12


def bayer2nv12(frame):
    """Convert a BayerRG8 image to NV12 format"""
    # Convert RGB to I420 (YUV420 planar)
    rgb = cv2.cvtColor(frame, cv2.COLOR_BAYER_RG2BGR)
    yuv_i420 = cv2.cvtColor(rgb, cv2.COLOR_RGB2YUV_I420)
    height, width = frame.shape[:2]

    # Extract Y, U, and V planes from the I420 format
    Y_plane = yuv_i420[:height]
    U_plane = yuv_i420[height : height + height // 4].reshape((height // 2, width // 2))
    V_plane = yuv_i420[height + height // 4 :].reshape((height // 2, width // 2))

    # Interleave U and V planes to create the UV plane in NV12 format
    UV_plane = np.empty((height // 2, width), dtype=np.uint8)
    UV_plane[:, 0::2] = U_plane
    UV_plane[:, 1::2] = V_plane

    # Combine Y and interleaved UV planes to create the final NV12 frame
    nv12 = np.vstack((Y_plane, UV_plane))

    return nv12<|MERGE_RESOLUTION|>--- conflicted
+++ resolved
@@ -113,13 +113,10 @@
         pass
 
     def run(self):
-<<<<<<< HEAD
-=======
         # Set the process group ID to to the process ID so it isn't affected by the main process's stop signal
         if os.name == "posix":
             os.setpgid(0, 0)
 
->>>>>>> 27a86ef7
         # Set up the logger
         if self.logger_queue is None:
             # Just use the root logger
@@ -267,12 +264,9 @@
         logger_queue=None,
         logging_level=logging.DEBUG,
     ):
-<<<<<<< HEAD
-=======
 
         assert camera_pixel_format in ["Mono8", "BayerRG8"]
 
->>>>>>> 27a86ef7
         super().__init__(
             queue=queue,
             video_file_name=video_file_name,
